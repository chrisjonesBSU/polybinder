{
 "cells": [
  {
   "cell_type": "code",
   "execution_count": 1,
   "metadata": {},
   "outputs": [],
   "source": [
    "import json\n",
    "import os\n",
    "import random\n",
    "import numpy as np\n",
    "from utils import smiles_utils\n",
    "from utils import polysmiles\n",
    "from utils import base_units\n",
    "import hoomd\n",
    "import mbuild as mb\n",
    "from mbuild.formats.hoomd_simulation import create_hoomd_simulation\n",
    "import foyer\n",
    "from foyer import Forcefield\n",
    "import py3Dmol\n",
    "import ele\n",
    "import warnings\n",
    "import operator\n",
    "from collections import namedtuple\n",
    "import matplotlib.pyplot as plt\n",
    "\n",
    "warnings.filterwarnings('ignore')\n",
    "units = base_units.base_units()"
   ]
  },
  {
   "cell_type": "markdown",
   "metadata": {},
   "source": [
    "# Recovering Molar Mass Distributions"
   ]
  },
  {
   "cell_type": "markdown",
   "metadata": {},
   "source": [
    "### Assuming Gaussian Distribution\n",
    "In this cell, we assume the molar masses are normally distributed. Our goal is to take in any two of $M_n$, $M_w$, and the $PDI$ ($PDI=\\frac{M_w}{M_n}$)"
   ]
  },
  {
   "cell_type": "code",
   "execution_count": 2,
   "metadata": {},
   "outputs": [
    {
     "name": "stdout",
     "output_type": "stream",
     "text": [
      "M_n: 50.0\n",
      "M_w: 55.803129302993376\n",
      "Recovered sigma: 290.1564651496688\n",
      "Actual sigma: 301.0\n",
      "76.47301319723567\n"
     ]
    },
    {
     "data": {
      "image/png": "iVBORw0KGgoAAAANSUhEUgAAAYcAAAD4CAYAAAAHHSreAAAAOXRFWHRTb2Z0d2FyZQBNYXRwbG90bGliIHZlcnNpb24zLjMuMiwgaHR0cHM6Ly9tYXRwbG90bGliLm9yZy8vihELAAAACXBIWXMAAAsTAAALEwEAmpwYAAA0UElEQVR4nO3deVxVdf7H8deHXQRREFwARRDcFfcVNZc0WyzbbEpNK8s2mxlravpN6UzbNK3aaDWV2WKbLTpaToqZ5pr7jqCyKSKCKIrs398f3IwSFdnOvZfP8/Hgce8595x73veg98P3fM85XzHGoJRSSpXlYnUApZRS9keLg1JKqfNocVBKKXUeLQ5KKaXOo8VBKaXUedysDnApjRs3NmFhYVbHUEoph7J58+bjxpjAyq5v98UhLCyMTZs2WR1DKaUciogkVWV9PayklFLqPFoclFJKnUeLg1JKqfPYfZ+DUqp6FBYWkpqaSl5entVRVDXy8vIiJCQEd3f3an1fLQ5K1RGpqan4+voSFhaGiFgdR1UDYwyZmZmkpqbSqlWran3vSx5WEpH3ROSYiOwqM89fRJaJSLztsVGZ154QkQQRiROREWXmdxeRnbbXZor+61SqVuXl5REQEKCFwYmICAEBATXSGqxIn8P7wMjfzXsciDXGRAKxtmlEpD0wFuhgW2e2iLja1pkDTAYibT+/f0+lVA3TwuB8aup3esnDSsaYVSIS9rvZo4HBtufzgJXAX2zzPzXG5AOHRCQB6CUiiUADY8w6ABH5ALge+K7Kn0CpWmCMIfXEWfan53Ak+yyn8ooA8HJ3JbihF60a+xAZ5IOLi375KudQ2T6HJsaYNABjTJqIBNnmBwPryyyXaptXaHv++/nlEpHJlLYyaNGiRSUjKlU1xSWG9QczWbjtMD/uzyD9VP5Fl2/g5UbfiACu6xLM0HZBeLm7XnT5siYunQjA3JFzq5TZnmVmZjJ06FAAjh49iqurK4GBpRfwbty4EQ8PjypvY/DgwaSlpeHp6UlBQQHDhg3jmWeeoWHDhgD069ePtWvXXnD95557jr/+9a8XfH3UqFHMnz+f7OxsrrnmGnbt2nXBZX9v5cqVeHh40K9fPwDefPNNvL29GT9+fIXfozZVd4d0eX82mYvML5cx5m3gbYAePXroaESqVuUVFvPFphT+s/oQyVm5+Hi6MahNIL1b+dMx2I+QhvXw++JmROD0rV9yJPss+47m8POhLFbEHeN/u9Np6O3O+D4tmdAvjAAfT6s/kl0ICAhg27ZtAEyfPh0fHx+mTZt27vWioiLc3Kr+lfTxxx/To0cPCgoKeOKJJxg9ejQ//vgjwEULA1y4OBhjMMbw7bffApCdnX3ZuVauXImPj8+54nDfffdd9nvUpsr+JtJFpJmt1dAMOGabnwqEllkuBDhimx9Sznyl7IYxhiU703huyV6OnMwjOrQhj45ow/D2Tc5vBbiUAOBf3wP/+h50DPbjpu4hFJcY1h3IZN66RGauSOC9NYk8NKQ1E/u3wsNNLyv6vTvvvBN/f3+2bt1Kt27d8PX1/U3R6NixI4sXLyYsLIyPPvqImTNnUlBQQO/evZk9ezaurhdunXl4ePDiiy/SunVrtm/fTpcuXfDx8eH06dOkpaVx6623curUKYqKipgzZw5Llizh7NmzREdH06FDB5599lmuuuoqrrjiCtatW8c333zDoEGDzt3Op6ioiAkTJrB161aioqL44IMP8Pb2PnfLn8aNG7Np0yamTZvG+++/z5tvvomrqysfffQRs2bNIjY29txn3bZtG/fddx+5ublERETw3nvv0ahRIwYPHkzv3r354YcfyM7O5t133yUmJqZWfjeVLQ6LgAnAC7bHhWXmzxeRV4DmlHY8bzTGFItIjoj0ATYA44FZVUquVDU6nH2WR7/YztoDmbRr1oCXbu5C34jLP7PH1UUYENmYAZGNiU/P4YXv9vH8d/v4fFMKr94aTeeQhjXzAS7TjP/uZs+RU9X6nu2bN+Dpaztc9nr79+9n+fLluLq6Mn369HKX2bt3L5999hlr1qzB3d2d+++/n48//viSh2RcXV3p0qUL+/bto0uXLufmz58/nxEjRvDkk09SXFxMbm4uMTExvPHGG+daN4mJicTFxTF37lxmz5593nvHxcXx7rvv0r9/fyZNmsTs2bN/0xIqKywsjPvuu+83hS82Nvbc6+PHj2fWrFkMGjSIp556ihkzZvDaa68BpUVo48aNfPvtt8yYMYPly5df9DNXl4qcyvoJsA5oIyKpInIXpUVhuIjEA8Nt0xhjdgOfA3uApcADxphi21tNAd4BEoADaGe0shOLdxzhqtdWsT0lm3+M7sDihwbQr3XjKp8FEtnEl3fv7MnciT3JLShmzOy1zIqNp7hEj5SWdfPNN1+0BQClX6SbN2+mZ8+eREdHExsby8GDByv0/sacv7979uzJ3LlzmT59Ojt37sTX17fcdVu2bEmfPn3KfS00NJT+/fsDcMcdd/DTTz9VKM/vnTx5kuzsbAYNGgTAhAkTWLVq1bnXx4wZA0D37t1JTEys1DYqoyJnK912gZeGXmD5Z4Fny5m/Ceh4WemUqkHFJYZnluxh7ppEokMb8vrYaFoG1K/27VzRJoilUwfyt4W7eHnZframZPP62Gh8var3itbLUZm/8GtK/fq/7nM3NzdKSkrOTf9y/r4xhgkTJvD8889f1nsXFxezc+dO2rVr95v5AwcOZNWqVSxZsoRx48bx6KOPltsKKZvt937/x8Mv02U/Q3Vcf+DpWdpn5erqSlFRUZXfr6L0IKiqk07nF3H3vJ+ZuyaRif3D+OK+vjVSGH7h5+3OzNu68sz1HVm1P4Mxs9eSnJlbY9tzVGFhYWzZsgWALVu2cOjQIQCGDh3KggULOHastHszKyuLpKSL35G6sLCQJ554gtDQUDp37vyb15KSkggKCuKee+7hrrvuOrdNd3d3CgsLK5Q1OTmZdevWAfDJJ58wYMCAc59h8+bNAHz55Zfnlvf19SUnJ+e89/Hz86NRo0asXr0agA8//PBcK8JKWhxUnZN1poBb31rHqvjjPHN9R56+tgPurrXzX+GOPi354K5eZJzO56Y317I//fwvi7rsxhtvJCsri+joaObMmUNUVBQA7du355lnnuHKK6+kc+fODB8+nLS0tHLf4/bbb6dz58507NiRM2fOsHDhwvOWWblyJdHR0XTt2pUvv/ySqVOnAjB58mQ6d+7M7bfffsms7dq1Y968eXTu3JmsrCymTJkCwNNPP83UqVOJiYn5zeGya6+9lq+//pro6OhzheAX8+bN49FHH6Vz585s27aNp556qmI7rAZJecfj7EmPHj2MDvajqsuxnDzueGcDSZm5vDmuO1e0Cbr0SuWZe3Xp48QllVo9Pj2H29/ZQGFxCR9M6s0rux4pfdsavM5h79695x1eUc6hvN+tiGw2xvSo7Htqy0HVGRk5+Yx9ez0pWWeZe2fPyheGahDZxJcv7uuLt4cbf3hnPadP+1mWRanyaHFQdUJOXiF3zt1IWnYeH9zVi36tG1sdiZYB9fn8vr74eLqxfXsMubk+VkdS6hwtDsrp5RUWM/mDzcQdzWH2Hd3oGeZvdaRzghvW48O7emMQtm+PIe3kWasjKQVocVBOrqTE8OfPt7PuYCYv3dzF0kNJF9I6yIcunVdTWOTBpPc3cSa/9k5XVOpCtDgopzZrRQJLdqbxxFVtub7rBe/1aDlf32w6tF9P3NFT/PGzbZTohXLKYloclNNauiuNV5fvZ0y3YCYPDLc6ziUFBKTz5NXt+X5POq8s2291HFXH6TChyintO3qKP362nejQhjx3QyeHGeRmUv8w4tNzeOOHBNo3b8CoTs2sjqTqKG05KKdzJr+I+z/egq+XG2+P635Z4ypYTUT4++iORIc25C8LdpCUecbqSNVKRBg3bty56aKiIgIDA7nmmmssTKXKo8VBOZ2/LdxF4vEzvD62K0ENvKyOc9k83Fx44w9dEYH7P95CXmHxpVdyEPXr12fXrl2cPVt6VtayZcsIDrbfvqC6TA8rKafyxaYUvtpymEeGRdI3IsDqOJUW0sibl2+J5p4PNvHct3v5++gauGflL1d5V5cKXi1+1VVXsWTJEm666SY++eQTbrvttvNuJ1HW9OnTSU5O5uDBgyQnJ/PII4/w8MMPV1dqdQHaclBOI+FYDk8t3E2fcH8eGhJpdZwqG96+CffEtOKDdUks3XXU6jjVZuzYsXz66afk5eWxY8cOevfufcl19u3bx//+9z82btzIjBkzKnxzPFV52nJQTqGouIQ/fb4dL3cXXh/bFVcXx+iAvpTHRrZl3cFMnvx6Jz3CGtG4OoccreR9oaqqc+fOJCYm8sknnzBq1KgKrXP11Vfj6emJp6cnQUFBpKenExIScukVVaVpy0E5hTkrD7Aj9STP3tCJJg7Yz3Ah7q4uvHJLNDn5RTzx1c5yB65xRNdddx3Tpk3jttsuNFzMb/0ypgHU/rgGdZUWB+Xw9hw5xcwV8VzbpblTnvoZ1cSXR69sw7I96Xy55bDVcarFpEmTeOqpp+jUqZPVUdQFaHFQDq2gqIQ/fb6Nht4e/P06+xndrLpNGtCKXq38mbFoN4ezHf/+SyEhIefGUFD2SYuDcmizVsSz72gOz9/QiUb1PayOU2NcXYSXb+5CUYnhb9/sctjDS6dPnz5v3uDBg1m8ePEF15k+fTrTpk07N71r1y7CwsJqIp4qQ4uDclhxR3OYs/IAY7oGM6x9E6vj1LhQf2/+fGUUK/Yd49udznP2krJPWhyUQyopMTz59U58vdz4v2vaWx2n1tzZL4xOwX48vWg3J3Od63TOuXPnEh0d/ZufBx54wOpYdZaeyqoc0uebUtiUdIIXb+qMvxMfTvo9N1cXnh/TidH/XsMLS/fx/Bjn6dCdOHEiEydOtDqGstGWg3I4x0/n8/x3++jVyp+bu9e9c907BvsxqX8Yn2xMZsPBTKvjKCelxUE5nOeW7CW3oIjnbujoMHdbrW5/HB5FcMN6/G3hLgqLS6yOo5yQFgflUNYmHOerrYe5d2AErYN8rY5jGW8PN566tj3700/z4bokq+MoJ6TFQTmMouISpv93N6H+9XhwSGur41juyvZNiIlszKvL93P8dL7VcZST0eKgHMb8jcnsTz/Nk6PaO9QYDTVFRHj62g6cLSjmX0vjrI5TITqeg+PQ4qAcQnZuAa8s20/f8ABGdHD+axoqqnWQDxP7h/H55hS2p2RbHeeSdDwHx6GnsiqH8NryeE6dLeSpa9vX2U7oC3l4aCTfbDvCU4t28/WUfrhU8I60E5dW72mjc0fOrdBylzueQ6dOnVi9ejV+fn40btyYV199lfHjxzNu3DgmTJjAsGHDqusjqDK05aDsXnx6Dh+uT+IPvVvQrlkDq+PYHV8vdx4f2ZbtKdl8tdX+b8x3ueM59O/fnzVr1rB7927Cw8PPFZL169fTp0+f2ohcJ2nLQdk1Ywx/X7yH+h6u/Gl4G6vj2K0bugYzb10iL38fxzWdm1WoT6aif+lXt8sdzyEmJoZVq1bRsmVLpkyZwttvv83hw4fx9/fHx8enFhLXTVVqOYjIH0Vkt4jsEpFPRMRLRPxFZJmIxNseG5VZ/gkRSRCROBEZUfX4ytmt2HeM1fHHeWRYVJ26EvpyubgIfx3VjrSTebz70yGr41zS5YznMHDgQFavXs3q1asZPHgwgYGBLFiwgJiYmFpIWndVujiISDDwMNDDGNMRcAXGAo8DscaYSCDWNo2ItLe93gEYCcwWET3lRF1QUXEJz3+3j/DG9RnXt6XVcexen/AAhrVrwpyVB8i081NbL2c8h9DQUI4fP058fDzh4eEMGDCAl156SYtDDatqn4MbUE9E3ABv4AgwGphne30ecL3t+WjgU2NMvjHmEJAA9Kri9pUT+3JLKgnHTvPYyDa4u2r3WEU8flVbzhYW83psvNVRLupyx3Po3bs3UVFRQOlhpsOHDzNgwICaiqeoQp+DMeawiLwEJANnge+NMd+LSBNjTJptmTQRCbKtEgysL/MWqbZ55xGRycBkgBYtWlQ2onJgZwuKeWXZfrq2aMiIDk2tjuMwWgf5cFuvUOZvSGZCvzAiAu3rmPyFxnMYPHjwRdf78MMPzz3v168fJSV6y5CaVpXDSo0obQ20ApoD9UXkjoutUs68ckcsMca8bYzpYYzpERgYWNmIyoHNXXuI9FP5PD6yrZ66epmmDo3C082Ff363z+ooyoFVpa0+DDhkjMkwxhQCXwH9gHQRaQZgezxmWz4VCC2zfgilh6GU+o0TZwqYs/IAQ9sG0Ts8wOo4DifQ15MpgyP4fk86PydmWR2nwnQ8B/tSlVNZk4E+IuJN6WGlocAm4AwwAXjB9rjQtvwiYL6IvEJpSyMS2FiF7Ssn9e8fEjiTX8RfrmprdRSHddeAcD5Yl8SLS/fx+b19z7W+jDF22xLT8Rwqp6aGjK10y8EYswFYAGwBdtre621Ki8JwEYkHhtumMcbsBj4H9gBLgQeMMcVVSq+cTkpWLh+sS+Km7iFENam7d12tqnoerjw0NJKfE0/w4/4MALy8vMjMzHTY8afV+YwxZGZm4uXlVe3vXaWL4IwxTwNP/252PqWtiPKWfxZ4tirbVM7t1WX7ESkdr0BVza09Qnl71QH+9b84BkYGEhISQmpqKhkZGVZHU9XIy8uLkJDqH/RKr5BWdiM+PYevtx1mckw4zfzqWR3H4Xm4ufDHYVH86fPtLN19lFGdmtGqVSurYykHoSePK7vx6vL9eLu7cu+gCKujOI3R0cFEBvnw8vdxFOmIceoyaHFQdmH3kZN8u/Modw1opbfJqEauLsKfr4ziQMYZvnaAm/Ip+6HFQdmFV5fF08DLjbtiwq2O4nRGdGhKp2A/XlseT36RngOiKkaLg7LctpRslu9N556YcPzquVsdx+mICI+OaMPh7LN8ujHF6jjKQWhxUJZ7Zdl+Gnm7M3GAdpbWlJjIxvRu5c+sFQmcLdDWg7o0LQ7KUj8nZrFqfwb3DYrAx1NPnqspIsK0EW04fjqfjzckWR1HOQAtDspSL38fR2MfT8b3DbM6itPrGebPgNaNefPHA9p6UJekxUFZZm3CcdYfzOL+wRHU89ChPWrD1GGRHD9doK0HdUlaHJQljDG89H0cTRt48Yfeelv22qKtB1VRWhyUJVbFH2dLcjYPDmldofGOVfXR1oOqCC0OqtYZY5gZG09zPy9u7lH994RRF6etB1URWhxUrVt3IJPNSSe4b3AEnm7aarCCth7UpWhxULXu9dh4gnw9uaVH6KUXVjVCWw/qUrQ4qFq14WAmGw5lce+gCO1rsJi2HtTFaHFQtWrWigQa+3jwh156hpLVtPWgLkaLg6o1m5NO8FPCce6JCdfrGuyEth7UhWhxULVm1op4Gnm7c0efllZHUTbaelAXosVB1YodqdmsjMvg7phw6us9lOzKL62H+RuTrY6i7IgWB1UrZsYm4FfPnfF9tdVgb3qG+dMn3J+3Vx0gr1BbD6qUFgdV43YfOcnyvelM6t8KXy8dr8EePTQkkvRT+XyxOdXqKMpOaHFQNe6NFQn4erpxZ/8wq6OoC+gXEUC3Fg15c+UBCnWsaYUWB1XD4o7m8N2uo9zZP0xHebNjIsJDQyI5nH2Wr7foWNNKi4OqYW/8kEB9D1cm9ddR3uzd4DaBdAxuwOyVCRRp66HO0+KgakzCsdMs3nGEcX3DaFTfw+o46hJEhAeviCQxM5fFO9KsjqMspsVB1ZjZPyTg6ebC3THaanAUV7ZvQpsmvrzxQwIlJcbqOMpCWhxUjUg8foaF249wR++WNPbxtDqOqiAXF+GBIa1JOHaapbuPWh1HWUiLg6oRs1cm4OYiTB4YbnUUdZmu7tSM8Mb1mbUiAWO09VBXaXFQ1S4lK5evthzmtl4tCGrgZXUcdZlcXYT7r2jN3rRTxO49ZnUcZREtDqrazfnxAC4i3DtIWw2OanR0c0L96zFrRby2HuqoKhUHEWkoIgtEZJ+I7BWRviLiLyLLRCTe9tiozPJPiEiCiMSJyIiqx1f25kj2Wb7YlMLNPUJo5lfP6jiqktxdXZgyqDXbU0+yOv641XGUBaracngdWGqMaQt0AfYCjwOxxphIINY2jYi0B8YCHYCRwGwR0fs2O5m3fjyAMTBlcITVUVQV3dg9mGZ+Xtp6qKMqXRxEpAEwEHgXwBhTYIzJBkYD82yLzQOutz0fDXxqjMk3xhwCEoBeld2+sj/HcvL45OcUxnQLJqSRt9VxVBV5urly78Bwfk48wYZDWVbHUbWsKi2HcCADmCsiW0XkHRGpDzQxxqQB2B6DbMsHAyll1k+1zTuPiEwWkU0isikjI6MKEVVt+s+qgxQVl3D/4NZWR1HVZGyvFjT28WTWiniro6haVpXi4AZ0A+YYY7oCZ7AdQroAKWdeuW1VY8zbxpgexpgegYGBVYioakvm6Xw+Wp/M6OhgwhrXtzqOqiZe7q5MHtiKNQmZbE46YXUcVYuqUhxSgVRjzAbb9AJKi0W6iDQDsD0eK7N8aJn1Q4AjVdi+siPv/nSIvKJiHrhCWw3O5vbeLWnk7c4b2nqoUypdHIwxR4EUEWljmzUU2AMsAibY5k0AFtqeLwLGioiniLQCIoGNld2+sh/ZuQV8sC6JUZ2a0TrIx+o4qprV93Tj7phwfojLYNfhk1bHUbWkqmcrPQR8LCI7gGjgOeAFYLiIxAPDbdMYY3YDn1NaQJYCDxhjdNgpJ/D+2kRO5xfxoLYanNa4vi1p4OWmfQ91SJUG8zXGbAN6lPPS0Ass/yzwbFW2qexLTl4h7/10iOHtm9CuWQOr46ga0sDLnTv7t2JmbDz7jp6ibVP9XTs7vUJaVckH65I4lVfEw0MirY6iatik/mHU93Dl3z8csDqKqgVaHFSl5RYU8e5PhxjcJpBOIX5Wx1E1rKG3B+P6hrF4xxEOZJy2Oo6qYVocVKV9vD6ZrDMFPKSthjrj7phWeLq5MFtbD05Pi4OqlLzCYt5efZD+rQPo3rLRpVdQTqGxjyd/6NWSb7YdJjkz1+o4qgZpcVCV8tnPKWTk5PPgFdpqqGsmDwzHVYTZKxOsjqJqkBYHddnyi4p588cD9AxrRJ9wf6vjqFrW1M+LW3uGsmBzKilZ2npwVloc1GX7cvNh0k7m8dCQSETKuyuKcnZTBkfgIsLsldr34Ky0OKjLUlhcwuyVCXQJbUhMZGOr4yiLNG9Yj1t6hrBgcwqHs89aHUfVAC0O6rIs3HaE1BNneXhIa2011HFTbHffnf2D9j04Iy0OqsKKSwyzf0igfbMGDGkbdOkVlFMLbliPm3uE8vmmFI5o68HpaHFQFbZ4xxEOHj/DQ9pqUDb320b8m6N9D05Hi4OqkOISw+ux8bRt6suIDk2tjqPsREgjb27qHspnP6eQdlJbD85Ei4OqkEXbD3Mw4wxTh0bi4qKtBvWr+wdHUGKMth6cjBYHdUlFxSXMjE3QVoMqV6i/Nzd1D+HTjSkcPZlndRxVTbQ4qEtauO0Ih46f4ZFhUdpqUOV64IrWlBjDmz9q68FZaHFQF1VUXMKsFfG0b9aAER2aWB1H2alQf2/GdAtm/sZk0k9p68EZaHFQF/XNtiMkZubyyDC9Glpd3INXRFJcoq0HZ6HFQV3QL62GDs0bMLy9thrUxbUI8GZM12Dmb0jmmLYeHJ4WB3VBX209TFJmLo8Mi9JWg6qQB4e0pqjE8Naqg1ZHUVWkxUGVq9DWaugU7Mewdno1tKqYlgH1uaFrMB+tT9K+BwenxUGV66stqaRkndW+BnXZpg4t7XuYtSLe6iiqCrQ4qPMUFJUwa0UCXUL89B5K6rKF+ntza8/Sq6Z1vAfHpcVBnWfB5lRST5zVvgZVaQ8NicRFhNdjtfXgqLQ4qN/IKyzm9dj9dG/ZiMFtAq2OoxxUUz8vxvVpyVdbUkk4dtrqOKoStDio3/hwXRLpp/J5dEQbbTWoKpkyOAIvd1deXb7f6iiqErQ4qHNy8gqZvTKBmMjG9AkPsDqOcnABPp5M6t+KJTvS2H3kpNVx1GXS4qDOeWf1IU7kFvLYiLZWR1FO4p6B4TTwcuPVZdp6cDRaHBQAWWcKeGf1Qa7q2JROIX5Wx1FOwq+eO/cOimD53mNsST5hdRx1GbQ4KKB0HOCzhcX8+cooq6MoJ3NnvzAC6nvw8vdxVkdRl0GLgyLt5Fk+WJ/EmG4htA7ytTqOcjL1Pd2YMjiCNQmZrD1w3Oo4qoK0OChmxiZgjGHq0EiroygndUefljTz8+Kf3+3DGGN1HFUBVS4OIuIqIltFZLFt2l9ElolIvO2xUZllnxCRBBGJE5ERVd22qrpDx8/w+aYUbu/dklB/b6vjKCfl5e7Kn4ZHsT31JEt2plkdR1VAdbQcpgJ7y0w/DsQaYyKBWNs0ItIeGAt0AEYCs0XEtRq2r6rgxaX78HRz4f4rIqyOopzcmG4htG3qy4tL4ygoKrE6jrqEKhUHEQkBrgbeKTN7NDDP9nwecH2Z+Z8aY/KNMYeABKBXVbavqmZzUhbf7TrKvQMjCPL1sjqOcnKuLsJfrmpLclYu8zckWR1HXUJVWw6vAY8BZf8MaGKMSQOwPf5y57ZgIKXMcqm2eecRkckisklENmVkZFQxoiqPMYZnl+wlyNeTewa2sjqOqiMGRwXSLyKAmSsSOJVXaHUcdRGVLg4icg1wzBizuaKrlDOv3J4pY8zbxpgexpgegYF6f5+asHTXUbYkZ/On4VF4e7hZHUfVESLCE1e1I+tMAW/pcKJ2rSoth/7AdSKSCHwKDBGRj4B0EWkGYHs8Zls+FQgts34IcKQK21eVVFBUwj+X7iOqiQ839wi99ApKVaNOIX6Mjm7OO6sPkXbyrNVx1AVUujgYY54wxoQYY8Io7WheYYy5A1gETLAtNgFYaHu+CBgrIp4i0gqIBDZWOrmqtPkbkkjMzOWJq9rh6qI311O1b9qVbTAGva2GHauJ6xxeAIaLSDww3DaNMWY38DmwB1gKPGCMKa6B7auLOJVXyOux8fSLCNBbcivLhPp7M75vSxZsTiXuaI7VcVQ5qqU4GGNWGmOusT3PNMYMNcZE2h6zyiz3rDEmwhjTxhjzXXVsW12eOSsPcCK3kL+Oaqe35FaWenBIa3w83XhmyR69MM4O6RXSdUhKVi7v/XSIG7oG0zFYb66nrNXQ24Opw6JYHX+cFfuOXXoFVau0ONQhz327FxcRHhvZxuooSgEwvm9LIgLr84/Fe/TCODujxaGOWHvgON/tOsr9gyNo5lfP6jhKAeDu6sJT13YgMTOX99cesjqOKkOLQx1QVFzCjEV7CGlUj3sGhlsdR6nfGBQVyNC2QcyMTeBYTp7VcZSNFoc6YP7GZOLSc/i/q9vh5a63s1L258mr25FfVMxL/9MxH+yFFgcnd+JMAS9/v5++4QGM6NDU6jhKlSs80IeJ/VvxxeZUdqRmWx1HocXB6b2ybD85eYU8fV17PXVV2bWHhrQmoL4HM/6rp7baAy0OTmxv2ik+3pDEHX1a0rZpA6vjKHVRvl7uPDaiLZuTTvDVlsNWx6nztDg4qZISw5Nf76Shtwd/Gq7jQivHcFP3ELq2aMhz3+4lO7fA6jh1mhYHJ/XZphS2JGfz11HtaOjtYXUcpSrExUV49vpOZJ8t5EXtnLaUFgcndPx0Pi98t4/erfy5sVu5Q2YoZbfaN2/AxH5hzN+QzOakE1bHqbO0ODih577dS25BEc/e0FE7oZVDemR4FM38vHjy650UFeuV01bQ4uBk1h3I5Ksth5k8MJzWQb5Wx1GqUnw83Xj62g7sO5rD+2sTrY5TJ2lxcCIFRSX83zc7aeHvzUNDIq2Oo1SVjOjQhKFtg3hl2X6OZOugQLVNi4MTmbPyAAcyzjBjdAe9Elo5PBFh+nUdKDGGpxbu0msfapkWByex7+gp3vghnuujm3NFmyCr4yhVLUL9vZl2ZRuW7z3Gou06qnBt0uLgBIqKS3j0ix341XPn6Ws7WB1HqWo1sX8rurZoyNOLdpORk291nDpDi4MTeGvVQXYePsk/RnekUX29pkE5F1cX4V83dSa3oJinF+2yOk6docXBwSUcy+H15fGM6tSUqzo1szqOUjWidZAvjwyL5NudR/l2Z5rVceoELQ4OrLjE8OiCHdT3dGXGdR2tjqNUjZocE06nYD+eWriLrDN6a42apsXBgf1n9UG2Jmcz/boOBPp6Wh1HqRrl5urCv27uzMmzhfxNz16qcVocHNSuwyd5+fs4RnZoynVdmlsdR6la0bZpAx4ZFsWSHWl8vVXv3FqTtDg4oLzCYh75bBuNvD14fkwnvUWGqlPuGxRBrzB/nlq4m5SsXKvjOC0tDg7ohe/2kXDsNC/f0kXPTlJ1jquL8MqtXRDgj59t03sv1RAtDg5mZdwx3l+byKT+rYiJDLQ6jlKWCGnkzT+u78impBPMWXnA6jhOSYuDAzl+Op9HF+wgqokPj41sY3UcpSw1Oro513Zpzmux8WxLybY6jtPR4uAgiksMj3y6jVNnC3l9bFe9d5Kq80SEZ67vSBNfTx76ZAsncwutjuRUtDg4iDdWJPBTwnH+ProD7ZrpeNBKAfjVc2fWH7qRlp3HtAXb9fTWaqTFwQGsSTjOa7H7GdM1mFt6hFodRym70r1lIx6/qi3L9qTzzupDVsdxGloc7NyxU3lM/XQrEYE+PKMjuylVrrsGtGJkh6a8sHQfmxKzrI7jFCpdHEQkVER+EJG9IrJbRKba5vuLyDIRibc9NiqzzhMikiAicSIyojo+gDMrKCrhwflbOZNfzOzbu+Ht4WZ1JKXskojw4s2dCW5YjwfnbyXztN69taqq0nIoAv5sjGkH9AEeEJH2wONArDEmEoi1TWN7bSzQARgJzBYR7VW9iBn/3c3GxCxeuLETUU10yE+lLqaBlzuzb+/GidwCpny8hYIivf6hKipdHIwxacaYLbbnOcBeIBgYDcyzLTYPuN72fDTwqTEm3xhzCEgAelV2+87uo/VJfLwhmXsHhTM6OtjqOEo5hI7Bfrx4U2c2Hsri6UW7tYO6Cqqlz0FEwoCuwAagiTEmDUoLCPDLsGTBQEqZ1VJt88p7v8kisklENmVkZFRHRIey8VAW0xftZnCbQB4b0dbqOEo5lNHRwUwZHMEnG5P5aH2S1XEcVpWLg4j4AF8CjxhjTl1s0XLmlVvWjTFvG2N6GGN6BAbWrauAU0/kMuWjzbTw9+b1sV1xddEOaKUu17Qr2zC0bRAz/ruHtQeOWx3HIVWpOIiIO6WF4WNjzFe22eki0sz2ejPgmG1+KlD2PMwQQAeFLeNkbiET5/5MQVEJb4/vgV89d6sjKeWQXF2E18ZGE9a4Pvd/vIUDGaetjuRwqnK2kgDvAnuNMa+UeWkRMMH2fAKwsMz8sSLiKSKtgEhgY2W372zyi4qZ/OEmEjPP8Nb47rQO8rE6klIOzdfLnfcm9MTNRZjw3kaOncqzOpJDqUrLoT8wDhgiIttsP6OAF4DhIhIPDLdNY4zZDXwO7AGWAg8YY4qrlN5JlJQYpn2xgw2Hsnjp5i70i2hsdSSlnEKLAG/eu7MnWWcKmPj+z5zOL7I6ksOo9InzxpifKL8fAWDoBdZ5Fni2stt0Vv9cuo//bj/CX0a21TOTlKpmnUMa8u/bu3H3vE1M+Wgz707oiYebXv97KbqHLDZ7ZQJvrTrIuD4tuW9QuNVxlHJKV7QJ4vkxnVgdf5xpX2ynuERPcb0UveTWQu/9dIgXl8YxOro506/roLfGUKoG3dIjlOOn83lxaRyebi7888bOuOjZgBekxcEi8zck8/fFexjZoSkv39xFT1lVqhbcP7g1eYUlzIyNx8PNhWeu1/uVXYgWBwt8tSWVJ7/ZyRVtApl5W1fcXPXonlK15Y/DIikoKuHNHw/g4ebCU9e01wJRDi0OteyTjcn89eud9IsIYM4d3bVjTKlaJiL8ZWQb8ouKmbsmEWPgqWva6yGm39HiUIveWX2QZ5bsZXCbQN68o7uO5qaURUSktCCI8O5PhzidX8QLYzppK74MLQ61wBjDzNgEXl2+n1GdmvLarV21xaCUxUSE/7u6Hb5ebry2PJ4z+UW8NjYaTzf9ow30VNYaV1ximPHfPby6fD83dgth5lgtDErZCxHhkWFR/N/V7fhu11HunrdJL5Sz0W+pGpRbUMS9H27m/bWJ3DWgFf+6qbM2W5WyQ3fHhPPPGzux9kAmN7+5jiPZZ62OZDn9pqohx07lcetb61mxL52/j+7A37TDSym7dmvPFrx3Z09SsnK5/t9r2Jl60upIltLiUAN2HT7JDbPXciDjNO9M6MH4vmFWR1JKVcCgqEC+nNIPd1cXbnlrHUt3HbU6kmW0OFSzz35OZsyctRhj+Pzevgxp28TqSEqpy9CmqS9fP9CPqKa+3PfRZp7/bi9FxXVvyFEtDtUkr7CYx7/cwV++3EmvMH8WPxxDx2A/q2MppSohyNeLzyb34Q+9W/DWjwe5490NHMupW7f81uJQDRKO5XDjnLV8+nMKD1wRwbxJvfCv72F1LKVUFXi5u/LcDZ14+eYubEvJ5pqZP9WpUeW0OFSBMYYP1iVy9cyfOJJ9lv+M78GjI9rqfZKUciI3dg/h6/v74+Ppxh/+s4F/LN5DXqHzD0WjF8FV0rFTeTz25Q5WxmUwKCqQf93UmaAGXlbHUkrVgHbNGrDk4Rie/24v7/50iNXxGbxyS7RTHzrWlsNlKikxfLg+iaEv/8i6A5n8Y3QH3p/YUwuDUk6unocrfx/dkfcn9iQ7t5Dr/72Gfy7dx9kC52xFaMvhMuw7eoonvtrJ1uRs+kUE8OwNnWjVuL7VsZRStWhwmyD+98hAnv12L3NWHmDxjiP8fXRHrmgTZHW0aqXFoQKyzhQwMzaej9Yn0aCeO6/c0oUbugbrbX6VqqMa1ffgpZu7cFP3EJ78eicT5/7MyA5NefyqtoQ5yR+MWhwuIr+omHlrE5m1IoEz+UWM7dWCaVe20TORlFIA9AkP4NupMfxn1UFmrzxA7L507ujTkoeHRNLIwb8ntDiUo6CohAWbU/n3Dwkczj7L4DaB/HVUO6Ka+FodTSllZzzdXHlwSCS39Ajl1eXxzFubyILNqdwTE86EfmH41XO3OmKlaHEoI6+wmC82pTBn5QGOnMyjS2hDnh/TiYFRgVZHU0rZuaAGXjw/phMT+4fx4tI4Xlm2n/+sOsiEfmHcNaCVw7UktDgAGTn5zN+QzEcbksjIyad7y0a8cGNnYiIba7+CUuqyRDXx5Z0JPdh95CRvrEjgjR8SeG/NIW7pEcr4vi0JD/SxOmKF1NniYIxhR+pJ5q1LZPH2NAqKSxgUFcjkW8PpFxGgRUEpVSUdmvsx547u7E/PYc7KA3y8IYn31yYyMCqQO/u1ZHBUkF3fqbnOFYf0U3l8vfUwX25OJf7Yaep7uHJbr1DG9wsjwkEqulLKcUQ18eXVW6N5YlRbPtmQwscbkpj0/iaa+XkxOjqYG7sFE2mH/Zl1ojgcP51P7N50luw8yk/xGZQY6N6yEc/e0JFruzSngZdjdhgppRxHkK8XU4dFcv8VEXy/O50vt6Tyn9UHefPHA3QK9mN0dHOubN+UFgHeVkcFnLQ4GGNIzMwldm863+9OZ1NSFiUGQhrV44ErWjOmW4hevKaUsoS7qwtXd27G1Z2bkZGTz3+3H+Grrak8s2QvzyzZS9umvlzZvgnD2zelQ/MGlh16cprikJGTz9oDx1mTcJw1CZkctg3z17apLw8OiWREhya0b9ZA+xKUUnYj0NeTSQNaMWlAK5Izc/l+z1G+35POGz8kMHNFAv71PegbHkC/1gH0j2hMywDvWvsOc8jiUFhcwr60HLamnGBrcjbbUrI5dPwMAH713OkXEcCUwREMjAy0myaaUkpdTIsAb+6OCefumHAyT+fz4/4M1iRksvbAcZbsTAOgaQMvokMb0rVFQ6JDG9IpxA9vj5r5Grf74lBUYlgdn0Hc0Rz2Hc1hf3oOcUdzyC8qHZkp0NeTbi0acmvPUPpFBNChuZ/eMlsp5dACfDwZ0y2EMd1CMMZw6PgZ1hzI5OdDWWxLyWbp7tLhS11dhNaBPrRp6lv606T0MbhhvSpnsPvisDftFOPe3QhAYx9P2jb1ZVyflkS3aEjXFo1o7uelh4qUUk5LRAgP9CE80IdxfVoCkHk6n+2p2WxLzmbXkVNsTjrBou1Hzq1T38O1ytut9eIgIiOB1wFX4B1jzAsXW76Znxfz7+5Nm6a+BPh41kpGpZSyZwE+ngxp2+Q3Y9Tn5BWyP/30uaMrM6q4jVotDiLiCvwbGA6kAj+LyCJjzJ4LrdPYx5N+rRvXVkSllHJIvl7udG/ZiO4tGwFUuTjU9mA/vYAEY8xBY0wB8CkwupYzKKWUuoTaPqwUDKSUmU4Fev9+IRGZDEwGaNGiRe0kU+pyTFxSrW83d+Tcan0/paqqtlsO5fUcm/NmGPO2MaaHMaZHYKDeEVUppWpbbReHVCC0zHQIcOQCyyqllLJIbReHn4FIEWklIh7AWGBRLWdQSil1CbXa52CMKRKRB4H/UXoq63vGmN21mUEppdSl1fp1DsaYb4Fva3u7SimlKq62DysppZRyAFoclFJKnUeLg1JKqfNocVBKKXUeMea8a9DsiojkAHFW57ATjYHjVoewE7ovfqX74le6L37VxhhT6cGp7f6W3UCcMaaH1SHsgYhs0n1RSvfFr3Rf/Er3xa9EZFNV1tfDSkoppc6jxUEppdR5HKE4vG11ADui++JXui9+pfviV7ovflWlfWH3HdJKKaVqnyO0HJRSStUyLQ5KKaXOY7fFQURGikiciCSIyONW56lNIhIqIj+IyF4R2S0iU23z/UVkmYjE2x4bWZ21toiIq4hsFZHFtuk6uS9EpKGILBCRfbZ/H33r8L74o+3/xy4R+UREvOrKvhCR90TkmIjsKjPvgp9dRJ6wfZfGiciIimzDLouDiLgC/wauAtoDt4lIe2tT1aoi4M/GmHZAH+AB2+d/HIg1xkQCsbbpumIqsLfMdF3dF68DS40xbYEulO6TOrcvRCQYeBjoYYzpSOkQAGOpO/vifWDk7+aV+9lt3x1jgQ62dWbbvmMvyi6LA9ALSDDGHDTGFACfAqMtzlRrjDFpxpgttuc5lH4BBFO6D+bZFpsHXG9JwFomIiHA1cA7ZWbXuX0hIg2AgcC7AMaYAmNMNnVwX9i4AfVExA3wpnRUyTqxL4wxq4Cs382+0GcfDXxqjMk3xhwCEij9jr0oey0OwUBKmelU27w6R0TCgK7ABqCJMSYNSgsIEGRhtNr0GvAYUFJmXl3cF+FABjDXdojtHRGpTx3cF8aYw8BLQDKQBpw0xnxPHdwXZVzos1fq+9Rei4OUM6/OnXMrIj7Al8AjxphTVuexgohcAxwzxmy2OosdcAO6AXOMMV2BMzjvYZOLsh1PHw20ApoD9UXkDmtT2a1KfZ/aa3FIBULLTIdQ2mSsM0TEndLC8LEx5ivb7HQRaWZ7vRlwzKp8tag/cJ2IJFJ6eHGIiHxE3dwXqUCqMWaDbXoBpcWiLu6LYcAhY0yGMaYQ+AroR93cF7+40Gev1PepvRaHn4FIEWklIh6UdqYssjhTrRERofS48l5jzCtlXloETLA9nwAsrO1stc0Y84QxJsQYE0bpv4MVxpg7qJv74iiQIiJtbLOGAnuog/uC0sNJfUTE2/b/ZSilfXN1cV/84kKffREwVkQ8RaQVEAlsvOS7GWPs8gcYBewHDgBPWp2nlj/7AEqbfTuAbbafUUAApWchxNse/a3OWsv7ZTCw2Pa8Tu4LIBrYZPu38Q3QqA7vixnAPmAX8CHgWVf2BfAJpX0thZS2DO662GcHnrR9l8YBV1VkG3r7DKWUUuex18NKSimlLKTFQSml1Hm0OCillDqPFgellFLn0eKglFLqPFoclFJKnUeLg1JKqfP8P6jkdKI5px7wAAAAAElFTkSuQmCC\n",
      "text/plain": [
       "<Figure size 432x288 with 1 Axes>"
      ]
     },
     "metadata": {
      "needs_background": "light"
     },
     "output_type": "display_data"
    }
   ],
   "source": [
    "\n",
    "# With numerical integration, we don't recover exact sigma, but the distribution is close\n",
    "x_max = 100\n",
    "N = 1e3\n",
    "sigma = 301.\n",
    "x = np.linspace(0, x_max, round(N)+1)\n",
    "y = N*np.exp(-(x-50.)**2/(2.*sigma))\n",
    "M_n = np.sum(np.multiply(x,y))/np.sum(y)\n",
    "# Notice if we replace the numerical integral with analytical form of M_w, we get exact agreement\n",
    "M_w = np.sum(y*x**2)/np.sum(y*x)# (M_n**2 + sigma)/M_n\n",
    "plt.plot(x, y, label='True Distribution')\n",
    "plt.xlim(0, 100.)\n",
    "plt.vlines(M_n, 0, N, 'C1', label='M_n')\n",
    "plt.vlines(M_w, 0, N, 'C2', label='M_w')\n",
    "\n",
    "def recovered_gauss_sigma(Mn, Mw):\n",
    "    return Mn * (Mw - Mn)\n",
    "\n",
    "def gauss(x, mu, sigma, N=1000):\n",
    "    return N * np.exp(-(x - mu)**2 / (2. * sigma))\n",
    "\n",
    "recovered_sig = recovered_gauss_sigma(M_n, M_w)\n",
    "\n",
    "print(f'M_n: {M_n}\\nM_w: {M_w}\\nRecovered sigma: {recovered_sig}\\nActual sigma: {sigma}')\n",
    "\n",
    "\n",
    "y2 = gauss(x, mu=M_n, sigma=recovered_sig, N=N)\n",
    "#plt.plot(x,y2, ':', lw=3, color='k', label='Recovered Distribution')\n",
    "plt.legend()\n",
    "plt.savefig('gaussian_mass_dist_true.svg')\n",
    "mse = np.mean((y2-y)**2)\n",
    "print(mse)\n",
    "# TODO: Maybe play around with a Weibull distro and see how that compares"
   ]
  },
  {
   "cell_type": "code",
   "execution_count": 3,
   "metadata": {},
   "outputs": [],
   "source": [
    "def weibull_k_expression(x, Mn, Mw):\n",
    "    return (2. * x * gamma(2./x)) / gamma(1./x)**2 - (Mw / Mn)\n",
    "\n",
    "def weibull_lambda_expression(Mn, k):\n",
    "    return(Mn * k / gamma(1./k))\n",
    "\n",
    "def recover_mass_dist(Mn=None, Mw=None, pdi=None, distribution='Gaussian'):\n",
    "    '''This function takes in two of the three quantities [Mn, Mw, PDI],\n",
    "       and fits either a Gaussian or Weibull distribution of molar masses to them.'''\n",
    "    if distribution.lower() != 'gaussian' and distribution.lower() != 'weibull':\n",
    "        raise(ValueError('Distribution must be either \"gaussian\" or \"weibull\".'))\n",
    "    pdi_arg_sum = sum([x is not None for x in [pdi, Mn, Mw]])\n",
    "    assert pdi_arg_sum >= 2, 'At least two of [pdi, M_n, M_w] must be given.'\n",
    "    if pdi_arg_sum == 3:\n",
    "        #special case, make sure that pdi = M_w / M_n\n",
    "        assert pdi - (Mw/Mn) < 1e-5, 'PDI value does not match M_n and M_w values.'\n",
    "    else:\n",
    "        # need to recover one of M_w or M_n or pdi\n",
    "        if Mn is None:\n",
    "            Mn = Mw / pdi\n",
    "        if Mw is None:\n",
    "            Mw = pdi * Mn\n",
    "        if pdi is None:\n",
    "            pdi = Mw / Mn\n",
    "    if distribution.lower() == 'gaussian':\n",
    "        mean = Mn\n",
    "        sigma = Mn * (Mw - Mn)\n",
    "        return lambda x: np.exp(-(x-Mn)**2 / (2. * sigma))\n",
    "    elif distribution.lower() == 'weibull':\n",
    "        # get the shape parameter\n",
    "        a = scipy.optimize.root(f1, args=(weib_M_n, weib_M_w), x0=1.)\n",
    "        recovered_k = a['x']\n",
    "        # get the scale parameter\n",
    "        recovered_lambda = f2(Mn, recovered_k)\n",
    "        return lambda x: ( recovered_k / recovered_lambda * (x / recovered_lambda) ** (recovered_k - 1) * np.exp(- (x / recovered_lambda) ** recovered_k) )"
   ]
  },
  {
   "cell_type": "markdown",
   "metadata": {},
   "source": [
    "Now let's examine how close we actually get, as a function of $N$"
   ]
  },
  {
   "cell_type": "code",
   "execution_count": 5,
   "metadata": {},
   "outputs": [
    {
     "name": "stdout",
     "output_type": "stream",
     "text": [
      "[0.7058724306388201, 0.7358354448644935, 0.746001904047329, 0.7511188580538044, 0.7541998482585397, 0.7603862143493916, 0.7653587607673752, 0.7659817971558542, 0.766480461345451, 0.7665428090638243, 0.7665926895900458, 0.7665989248027029, 0.7666039129962168, 0.7666045365230392]\n"
     ]
    },
    {
     "data": {
      "image/png": "iVBORw0KGgoAAAANSUhEUgAAAYgAAAEKCAYAAAAIO8L1AAAAOXRFWHRTb2Z0d2FyZQBNYXRwbG90bGliIHZlcnNpb24zLjMuMiwgaHR0cHM6Ly9tYXRwbG90bGliLm9yZy8vihELAAAACXBIWXMAAAsTAAALEwEAmpwYAAAWf0lEQVR4nO3df5Bd5X3f8fcnC5jFP5AJsmMEU+EMVqL4h+RsqV3HYWzHlYiDAXfaojiuJ8kMpROcpGnkokmb1tOZmKk8ad0pEw9jE9zUhnqMLGjsWKJxDC2TYlYIWyKyag2xjSSnbELlxHRjQPn2j3sXrnbP1bLae/bu3X2/ZnZ0z3Oee+/3DNz7uec5P55UFZIkzfYDwy5AkrQ8GRCSpEYGhCSpkQEhSWpkQEiSGp017AIG6cILL6z169cPuwxJGhn79u3786pa27RuRQXE+vXrmZycHHYZkjQyknyr3zqHmCRJjQwISVIjA0KS1MiAkCQ1MiAkSY1W1FlMkjp27z/Gzj2HOX5imovWjLN9ywau2bxu2GU1GlStbvPgt9mAkJaRQXzgd+8/xo5dB5h+5iQAx05Ms2PXAYBl94U5qFrd5na22SEmrQq79x/jLTd/iUtv+jxvuflL7N5/bNglzTHzgT92Ypri+Q/8Qmvduefwc18aM6afOcnOPYcHWO1gDKpWt/nMX+d0DAiteIP64m3boD7wx09ML6h9mAZVq9t85q9zOgaElq1B/eoflV+Xg/rAX7RmfEHtwzSoWt3mM3+d0zEgtCwN8lf/qPy6HNQHfvuWDYyfPXZK2/jZY2zfsuGMa2vLoGp1m8/8dU7HgNCyNMhf/aPy63JQH/hrNq/jw+95HevWjBNg3ZpxPvye1y27g7UwuFrd5na2OStpTuqJiYnyZn0rw6U3fZ6m/zMD/OnN71rQa80+2wM6X7zL8QtklE7V1MqQZF9VTTSt8zRXLUsXrRnnWMMQ0Jn86p/5gh2FL95rNq9blnVpdTIgtCxt37Kh8Vf/mY6v+sUrLZwBoWVplH71SyuVAaFly1/90nB5FpMkqZEBIUlqZEBIkhoZEJKkRgaEJKmRASFJamRASJIaGRCSpEZeKLcKeUM4SS+EAbHKjNLcvZKGq9UhpiRbkxxOciTJTQ3rtyd5pPt3MMnJJBd0161J8tkkX09yKMmb26x1tRiV2dUkDV9rAZFkDLgFuBLYCGxLsrG3T1XtrKpNVbUJ2AHcV1VPdld/FPhiVf0I8AbgUFu1riajMruapOFrcw/icuBIVT1WVU8DdwJXn6b/NuAOgCQvA34S+ARAVT1dVSdarHXVGJXZ1SQNX5sBsQ54vGf5aLdtjiTnAVuBu7pNrwamgN9Nsj/Jx5O8uM9zr08ymWRyampqcNWvUKM0d6+k4WozINLQ1m9+06uAB3qGl84C3gj8TlVtBp4C5hzDAKiqW6tqoqom1q5du9iaV7xRmrtX0nC1eRbTUeCSnuWLgeN9+l5Hd3ip57lHq+rB7vJn6RMQWjjnWZD0QrS5B/EQcFmSS5OcQycE7pndKcn5wBXA3TNtVfVnwONJZsY93gH8SYu1SpJmaW0PoqqeTXIjsAcYA26rqkeT3NBd/7Fu12uBvVX11KyX+ADwqW64PAb8fFu1SpLmSlW/wwKjZ2JioiYnJ4ddhiSNjCT7qmqiaZ33YpIkNTIgJEmNDAhJUiMDQpLUyICQJDUyICRJjQwISVIjA0KS1MiAkCQ1MiAkSY2ck3pE7N5/jJ17DnP8xDQXrRln+5YN3pFVUqsMiBGwe/8xduw68Nxc0sdOTLNj1wEAQ0JSaxxiGgE79xx+LhxmTD9zkp17Dg+pIkmrgQExAo6fmF5QuyQNggExAi5aM76gdkkaBANiBGzfsoHxs8dOaRs/e4ztWzb0eYYkLZ4HqUfAzIFoz2KStJQMiBFxzeZ1BoKkJeUQkySpkQEhSWrkENMy4xXTkpYLA2IZ8YppScuJQ0zLiFdMS1pOWg2IJFuTHE5yJMlNDeu3J3mk+3cwyckkF3TXfTPJge66yTbrXC68YlrSctJaQCQZA24BrgQ2AtuSbOztU1U7q2pTVW0CdgD3VdWTPV3e1l0/0Vady4lXTEtaTtrcg7gcOFJVj1XV08CdwNWn6b8NuKPFepY9r5iWtJy0GRDrgMd7lo922+ZIch6wFbirp7mAvUn2Jbm+35skuT7JZJLJqampAZQ9PNdsXseH3/M61q0ZJ8C6NeN8+D2v8wC1pKFo8yymNLRVn75XAQ/MGl56S1UdT/IK4N4kX6+q++e8YNWtwK0AExMT/V5/ZHjFtKTlos09iKPAJT3LFwPH+/S9jlnDS1V1vPvvE8Dn6AxZSZKWSJsB8RBwWZJLk5xDJwTumd0pyfnAFcDdPW0vTvLSmcfA3wMOtlirJGmW1oaYqurZJDcCe4Ax4LaqejTJDd31H+t2vRbYW1VP9Tz9lcDnkszU+Omq+mJbtUqS5krVyA/bP2diYqImJ1fFJROSNBBJ9vW7lMArqSVJjQwISVIjA0KS1MiAkCQ18nbfQ+CcD5JGgQGxxJzzQdKocIhpiTnng6RRYUAsMed8kDQqDIgl5pwPkkaFAbHEnPNB0qjwIPUSmzkQ7VlMkpY7A2IInPNB0ihwiEmS1MiAkCQ1MiAkSY0MCElSIwNCktTIgJAkNTIgJEmNDAhJUiMDQpLUyICQJDUyICRJjQwISVKjVgMiydYkh5McSXJTw/rtSR7p/h1McjLJBT3rx5LsT/L7bdYpSZqrtYBIMgbcAlwJbAS2JdnY26eqdlbVpqraBOwA7quqJ3u6/ApwqK0aJUn9tbkHcTlwpKoeq6qngTuBq0/Tfxtwx8xCkouBdwEfb7FGSVIfbQbEOuDxnuWj3bY5kpwHbAXu6mn+D8AHgb853ZskuT7JZJLJqampRRUsSXpemwGRhrbq0/cq4IGZ4aUkPwM8UVX75nuTqrq1qiaqamLt2rVnXq0k6RRtBsRR4JKe5YuB4336XkfP8BLwFuDdSb5JZ2jq7Un+SxtFSpKanTYgknyw5/E/mLXut+Z57YeAy5JcmuQcOiFwT8N7nA9cAdw901ZVO6rq4qpa333el6rq5+Z5P0nSAM23B3Fdz+Mds9ZtPd0Tq+pZ4EZgD50zkT5TVY8muSHJDT1drwX2VtVTL7BmSdISOGue9enzuGl5jqr6AvCFWW0fm7V8O3D7aV7jy8CX53svSdJgzbcHUX0eNy1LklaQ+fYg3pDkL+nsLYx3H9NdPrfVyiRJQ3XagKiqsaUqRJK0vMy3B3GKJOcC7wXOAz5dVX/RSlWSpKFbUEAAHwUeBv4a2A28ddAFjard+4+xc89hjp+Y5qI142zfsoFrNjdeOC5JI2G+6yA+neSHe5ouAD5F56K2l7dZ2CjZvf8YO3Yd4NiJaQo4dmKaHbsOsHv/sWGXJklnbL6zmP4l8G+TfKR7QdtH6Fzsthf4Ny3XNjJ27jnM9DMnT2mbfuYkO/ccHlJFkrR48x2kfgz42SQ/AfxX4PPAO6vq5Omet9ocPzG9oHZJGgXzDTG9PMkv0ZnP4R8C3wX2dG+mp66L1owvqF2SRsF8Q0y7ge/Tuebh96rqP9O58+qPJ5lzX6XVavuWDYyffeoZweNnj7F9y4YhVSRJizffWUw/CHwaGAf+MUBVTQMfSvKqlmsbGTNnK3kWk6SVZL6A+NfAvcBJ4JQ5pavqO20VNYqu2bzOQJC0osx3kPouTp3lTZK0Spw2IOY7zlBV7x5sOZKk5WK+IaY305lX+g7gQV7ALb4lSSvDfAHxQ8A7gW3Az9K5DuKOqnq07cIkScN12tNcq+pkVX2xqt4PvAk4Anw5yQeWpDpJ0tDMe7O+JC8C3kVnL2I98B+BXe2WJUkatvkOUn8SeC3wB8CHqurgklQlSRq6+fYg3gc8BbwG+OXkuWPUAaqqXtZibZKkIZrvOoj5bsUhSVqhDABJUiMDQpLUqNWASLI1yeEkR5Lc1LB+e5JHun8Hk5xMckGSc5N8JclXkzya5ENt1ilJmqu1gEgyBtwCXElnPoltSTb29qmqnVW1qao2ATuA+6rqSTq3GH97Vb0B2ARsTfKmtmqVJM3V5h7E5cCRqnqsqp4G7gSuPk3/bXRu6UF1fK/bfnb3r1qsVZI0S5sBsY7OfZxmHO22zZHkPGArPXeOTTKW5BHgCeDeqnqwz3OvTzKZZHJqampQtUvSqtdmQDTd2K/fXsBVwAPd4aVOx85tPjYBFwOXJ3lt0xOr6taqmqiqibVr1y62ZklSV5sBcRS4pGf5YuB4n77X0R1emq2qTgBfprOHIUlaIm0GxEPAZUkuTXIOnRCYM79EkvOBK4C7e9rWJlnTfTwO/BTw9RZrlSTNMu/N+s5UVT2b5EZgDzAG3FZVjya5obv+Y92u1wJ7q+qpnqe/Cvhk90yoHwA+U1W/31atkqS5UrVyTg6amJioycnJYZchSSMjyb6qmmha55XUkqRGBoQkqZEBIUlqZEBIkhoZEJKkRgaEJKmRASFJamRASJIaGRCSpEYGhCSpkQEhSWpkQEiSGhkQkqRGBoQkqZEBIUlqZEBIkhoZEJKkRgaEJKmRASFJamRASJIaGRCSpEYGhCSpkQEhSWpkQEiSGrUaEEm2Jjmc5EiSmxrWb0/ySPfvYJKTSS5IckmSP0pyKMmjSX6lzTolSXO1FhBJxoBbgCuBjcC2JBt7+1TVzqraVFWbgB3AfVX1JPAs8M+r6keBNwG/NPu5kqR2tbkHcTlwpKoeq6qngTuBq0/TfxtwB0BVfaeqHu4+/ivgELCuxVolSbO0GRDrgMd7lo/S50s+yXnAVuCuhnXrgc3Ag32ee32SySSTU1NTi61ZktTVZkCkoa369L0KeKA7vPT8CyQvoRMav1pVf9n0xKq6taomqmpi7dq1iypYkvS8NgPiKHBJz/LFwPE+fa+jO7w0I8nZdMLhU1W1q5UKJUl9tRkQDwGXJbk0yTl0QuCe2Z2SnA9cAdzd0xbgE8ChqvrtFmuUJPXRWkBU1bPAjcAeOgeZP1NVjya5IckNPV2vBfZW1VM9bW8B3ge8vec02J9uq1ZJ0lyp6ndYYPRMTEzU5OTksMuQpJGRZF9VTTSt80pqSVIjA0KS1MiAkCQ1MiAkSY0MCElSIwNCktTIgJAkNTIgJEmNDAhJUiMDQpLUyICQJDUyICRJjQwISVIjA0KS1MiAkCQ1MiAkSY0MCElSIwNCktTIgJAkNTIgJEmNDAhJUiMDQpLUyICQJDVqNSCSbE1yOMmRJDc1rN+e5JHu38EkJ5Nc0F13W5Inkhxss0ZJUrPWAiLJGHALcCWwEdiWZGNvn6raWVWbqmoTsAO4r6qe7K6+HdjaVn2SpNNrcw/icuBIVT1WVU8DdwJXn6b/NuCOmYWquh94sn93SVKb2gyIdcDjPctHu21zJDmPzt7CXQt9kyTXJ5lMMjk1NXVGhUqS5mozINLQVn36XgU80DO89IJV1a1VNVFVE2vXrl3o0yVJfbQZEEeBS3qWLwaO9+l7HT3DS5Kk4WszIB4CLktyaZJz6ITAPbM7JTkfuAK4u8VaJEkL1FpAVNWzwI3AHuAQ8JmqejTJDUlu6Ol6LbC3qp7qfX6SO4A/BjYkOZrkF9uqVZI0V6r6HRYYPRMTEzU5OTnsMiRpZCTZV1UTTeu8klqS1MiAkCQ1MiAkSY0MCElSIwNCktTorGEXMGy79x9j557DHD8xzUVrxtm+ZQPXbG68I4gkrSqrOiB27z/Gjl0HmH7mJADHTkyzY9cBAENC0qq3qoeYdu45/Fw4zJh+5iQ79xweUkWStHys6oA4fmJ6Qe2StJqs6oC4aM34gtolaTVZ1QGxfcsGxs8eO6Vt/Owxtm/ZMKSKJGn5WNUHqWcORHsWkyTNtaoDAjohYSBI0lyreohJktSfASFJamRASJIaGRCSpEYGhCSp0YqacjTJFPCtYdcxQBcCfz7sIgZspW3TStsecJtGxaC26W9V1dqmFSsqIFaaJJP95oodVSttm1ba9oDbNCqWYpscYpIkNTIgJEmNDIjl7dZhF9CClbZNK217wG0aFa1vk8cgJEmN3IOQJDUyICRJjQyIZSjJmiSfTfL1JIeSvHnYNS1Wkn+W5NEkB5PckeTcYde0UEluS/JEkoM9bRckuTfJN7r/vnyYNS5Un23a2f1/72tJPpdkzRBLXLCmbepZ9+tJKsmFw6jtTPXbpiQfSHK4+9n6d4N+XwNiefoo8MWq+hHgDcChIdezKEnWAb8MTFTVa4Ex4LrhVnVGbge2zmq7CfjDqroM+MPu8ii5nbnbdC/w2qp6PfC/gR1LXdQi3c7cbSLJJcA7gW8vdUEDcDuztinJ24CrgddX1Y8BHxn0mxoQy0ySlwE/CXwCoKqerqoTQy1qMM4CxpOcBZwHHB9yPQtWVfcDT85qvhr4ZPfxJ4FrlrKmxWrapqraW1XPdhf/F3Dxkhe2CH3+OwH8e+CDwMidmdNnm/4pcHNVfb/b54lBv68Bsfy8GpgCfjfJ/iQfT/LiYRe1GFV1jM6vm28D3wG+W1V7h1vVwLyyqr4D0P33FUOuZ9B+AfiDYRexWEneDRyrqq8Ou5YBeg3w1iQPJrkvyd8e9BsYEMvPWcAbgd+pqs3AU4zesMUpuuPyVwOXAhcBL07yc8OtSvNJ8hvAs8Cnhl3LYiQ5D/gN4DeHXcuAnQW8HHgTsB34TJIM8g0MiOXnKHC0qh7sLn+WTmCMsp8C/rSqpqrqGWAX8HeHXNOg/J8krwLo/jvw3fxhSPJ+4GeA99boXyz1w3R+nHw1yTfpDJk9nOSHhlrV4h0FdlXHV4C/oXMDv4ExIJaZqvoz4PEkG7pN7wD+ZIglDcK3gTclOa/7C+cdjPiB9x73AO/vPn4/cPcQaxmIJFuBfwG8u6r+37DrWayqOlBVr6iq9VW1ns4X6xu7n7VRtht4O0CS1wDnMOA71hoQy9MHgE8l+RqwCfit4ZazON29oc8CDwMH6Px/N3K3PkhyB/DHwIYkR5P8InAz8M4k36BzhszNw6xxofps038CXgrcm+SRJB8bapEL1GebRlqfbboNeHX31Nc7gfcPem/PW21Ikhq5ByFJamRASJIaGRCSpEYGhCSpkQEhSWpkQEiSGhkQkqRGBoS0AEm+t4jnjndvqjbWXf4n3bkJfrSnz6Ekr0lyf/fOt9LQGBDS0vkFOvfOOdldfj3wCPAugCQvAl4JfIPO3BL/aAg1Ss8xIKQzkOTXurPjHUzyqz3t/6o7G9u93Znzfr3nae/l1Hs1vY7OrTne1V3+MeBQ93YJu7v9paFxF1ZaoCQ/Dvw88HeAAA8muY/OTHl/H9hM57P1MLCv+5xzgFdX1Td7XmojnZv9/WaS8+kExoHuuoPAwO/vLy2EASEt3E8An6uqpwCS7ALeSmeP/O6qmu62/7ee51wInJhZ6E5/+RdVNZ3kXmALnSGnrwFU1ckkTyd5aVX91RJskzSHQ0zSwvWblOV0k7VMA+f2LL+e5/cWvkBnmKl3DwLgRcBfn2GN0qIZENLC3Q9c053f4sXAtcD/AP4ncFWSc5O8hOePLVBV/xcYSzITEr1hcB+dPZDnQiPJDwIzEyxJQ+EQk7RAVfVwktuBr3SbPl5V+wGS3AN8FfgWMAl8t+epe+kMT/13OgFxV/f1vp/kALC5qk50+76Nzp6FNDTOByENUJKXVNX3uvMg3w9cX1UPd9dtBn6tqt73Al5nF7Cjqg63W7HUn3sQ0mDdmmQjneMNn5wJB4Cq2p/kj5KM9VwLMUf3jKfdhoOGzT0ISVIjD1JLkhoZEJKkRgaEJKmRASFJamRASJIaGRCSpEYGhCSp0f8HkOngnZOiNC8AAAAASUVORK5CYII=\n",
      "text/plain": [
       "<Figure size 432x288 with 1 Axes>"
      ]
     },
     "metadata": {
      "needs_background": "light"
     },
     "output_type": "display_data"
    }
   ],
   "source": [
    "N_vals = [1e2, 2e2, 3e2, 4e2, 5e2, 1e3, 5e3, 1e4, 5e4, 1e5, 5e5, 1e6, 5e6, 1e7]\n",
    "mse_vals = []\n",
    "sigma = 301.\n",
    "for N in N_vals:\n",
    "    N = round(N)\n",
    "    x = np.linspace(0, x_max, N+1)\n",
    "    y = N * np.exp(-(x - 50.)**2 / (2. * sigma))\n",
    "    M_n = np.sum(np.multiply(x, y)) / np.sum(y)\n",
    "    M_w = np.sum(y * x**2)/np.sum(y * x)# (M_n**2 +  sigma)/M_n\n",
    "    recovered_sigma = M_n * (M_w - M_n)\n",
    "    y2 = N * np.exp(-(x - 50.)**2 / (2. * recovered_sigma))\n",
    "    mse_vals.append(np.mean( (100.*(np.abs(y2 - y)/N)) ))\n",
    "print(mse_vals)\n",
    "plt.plot(np.log(N_vals), mse_vals, 'o')\n",
    "plt.xlabel('log($N$)')\n",
    "plt.ylabel('M%E')\n",
    "plt.savefig('gaussian_mse.svg')"
   ]
  },
  {
   "cell_type": "code",
   "execution_count": 5,
   "metadata": {},
   "outputs": [
    {
     "data": {
      "image/png": "iVBORw0KGgoAAAANSUhEUgAAAX4AAAEGCAYAAABiq/5QAAAAOXRFWHRTb2Z0d2FyZQBNYXRwbG90bGliIHZlcnNpb24zLjMuMiwgaHR0cHM6Ly9tYXRwbG90bGliLm9yZy8vihELAAAACXBIWXMAAAsTAAALEwEAmpwYAAA3wUlEQVR4nO3dd3hUVfrA8e/JpDdCKgQIoQRCAiGEUKQjXZEiorKosKvL2tbO2lbFsrbVFRXrKjYUcUUFAVFpgqEZpIQQIAECBAIpEJIQ0s/vjwz5RQgwQCZ3yvt5nnkmc+/ce9+TwDt3zj33PUprjRBCCOfhYnQAQgghGpckfiGEcDKS+IUQwslI4hdCCCcjiV8IIZyMq9EBWCI4OFhHRkYaHYawtrz0mufgqEY5XGZhJgCR/pGNcjwhGtumTZvytNYhZy63i8QfGRlJcnKy0WEIa/vo6prnPy9ulMP9eemfaw478qNGOZ4QjU0ptb++5dLVI4QQTkYSvxBCOBlJ/EII4WTsoo9fCNEwKioqyMrKorS01OhQRAPy9PSkZcuWuLm5WfR+SfxCOJGsrCz8/PyIjIxEKWV0OKIBaK3Jz88nKyuLNm3aWLSNdPUI4URKS0sJCgqSpO9AlFIEBQVd1Lc4SfxCOBlJ+o7nYv+m0tUjLkhrzYFjJbWP3KIy3EwueLqZ8PNwpUMzP6Kb+eHpZjI6VCGEBSTxi3qVV1azJj2XZWk5rNh5lKOFZed9v8lFERXqy/CYMK7pGk5UmF8jRSrsSX5+PkOGDAHgyJEjmEwmQkJqbizduHEj7u7ul32MQYMGkZ2djYeHB+Xl5QwdOpTnnnuOgIAAAPr06cPatWvPuf3zzz/PY489ds71V111FV988QUFBQWMHj2a7du3WxzbqlWrcHd3p0+fPgC8++67eHt7c8stt1i8j4YgiV/8QUl5JXM3HuSDNXvJPlGKj7uJAR1C6B8VQtsQH1oFehPm50FltaasopqCU+WkZReRevgEyZnHmbUygzdWZBDdzI9b+7VhXLcWuJmkR1HUCAoKYsuWLQDMmDEDX19fHnroodr1lZWVuLpeflr6/PPPSUxMpLy8nEcffZSxY8fyyy+/AJw36cO5E7/WGq01S5YsAaCgoOCi41q1ahW+vr61if/222+/6H00BEn8AoDqas2cDft57efdHC+poGebQJ4b15n+USG4u56duF1N4Olmoom3G62DfBjZuRkAOUWlLNmWzbzkLKZ/vY3Xl6dz56D2TExsKR8Aol5Tp04lMDCQzZs3k5CQgJ+f3x8+EDp37syiRYuIjIxkzpw5vPHGG5SXl9OrVy/efvttTKZzdzG6u7vz8ssv0759e7Zu3UrXrl3x9fWluLiY7OxsbrjhBgoLC6msrOSdd95h8eLFnDp1ivj4eGJjY/nXv/7FqFGjGDx4MOvWreO7775j4MCBtSVkKisrmTJlCps3b6ZDhw58+umneHt715aZCQ4OJjk5mYceeoiPP/6Yd999F5PJxJw5c3jzzTdZvnx5bVu3bNnC7bffTklJCe3atWP27Nk0bdqUQYMG0atXL1auXElBQQEffvgh/fv3v6zfuSR+wZ7cYh7+ehvJ+4/Tt30QDwzrQPfWgZe0r1A/T6b2bcOUPpEsT8vhzRXpPPZtCp+t388L13YhvlVAwwYvLtnT36ey43Bhg+4zJtyfp66Jvejtdu/ezbJlyzCZTMyYMaPe96SlpTFv3jySkpJwc3Pjzjvv5PPPP79gN4nJZKJr167s3LmTrl271i7/4osvGDFiBI8//jhVVVWUlJTQv39/Zs2aVfutJDMzk127dvHRRx/x9ttvn7XvXbt28eGHH9K3b1/+8pe/8Pbbb//hG0xdkZGR3H777X/4UFu+fHnt+ltuuYU333yTgQMH8uSTT/L0008zc+ZMoOYDZuPGjSxZsoSnn36aZcuWnbfNFyKJ34lprfl03X7+tSQNLzcTr0zsyoSEFg0y6kMpxdCYMIZ0CuXH1CPMWLiD8W8ncUvv1vxjZDQ+HvJPT/y/iRMnnvfMHWqS5KZNm+jRowcAp06dIjQ01KL91ze3eI8ePfjLX/5CRUUF48aNIz4+vt5tW7duTe/evetd16pVK/r27QvATTfdxBtvvHHOxH8+J06coKCggIEDBwIwZcoUJk6cWLv+2muvBaB79+5kZmZe9P7PJP/7nFRFVTVPLkhl7sYDXBkdyosTuhDq59ngx1FKMbJzc/q2D+bVn3bzybpMfs3I4+3J3enYTC4AG+lSzsytxcfHp/ZnV1dXqqura1+fHp+utWbKlCm88MILF7XvqqoqUlJS6NSp0x+WDxgwgNWrV7N48WJuvvlmpk+fXu+3h7qxnenMk6TTr+u2oSHukvbw8ABqvr1UVlZe9v6k09UJHT9Zzs0fbmDuxgPcMagdH9ySaJWkX5efpxszxsTyxW29KSytZOxbv/K/5INWPaawT5GRkfz+++8A/P777+zbtw+AIUOG8PXXX5OTkwPAsWPH2L+/3qrDtSoqKnj00Udp1aoVcXFxf1i3f/9+QkND+etf/8qtt95ae0w3NzcqKiosivXAgQOsW7cOgLlz59KvX7/aNmzatAmA+fPn177fz8+PoqKis/bTpEkTmjZtypo1awD47LPPas/+rUESv5M5drKcSf9dz+8HCnjthq48PDIaF5fGu6HninZBLL6nH91aNWX619t4asF2qqrP/hounNeECRM4duwY8fHxvPPOO3To0AGAmJgYnnvuOYYPH05cXBzDhg0jOzu73n1MnjyZuLg4OnfuzMmTJ1mwYMFZ71m1ahXx8fF069aN+fPnc++99wIwbdo04uLimDx58gVj7dSpE5988glxcXEcO3aMO+64A4CnnnqKe++9l/79+/+hC+uaa67h22+/JT4+vjbJn/bJJ58wffp04uLi2LJlC08++aRlv7BLoOrr+7I1iYmJWiZiuXzHT5bzpw82sDe3mNlTe9C3fbBhsVRVa15YksYHv+5jWEwYb9zYDa/Px9SslIlYrCYtLe2sLg/hGOr72yqlNmmtE898r5zxO4mCknJu+nADe3KL+e8tiYYmfai54eufo2OYcU0My9KOcuN/11NRVX3hDYUQl83qiV8pZVJKbVZKLTK/DlRK/ayUSjc/N7V2DM6urLKK2z5JJv1oMe/f3J0BHc6agtMwU/u24d2burMzu5Ad2YWUS/IXwuoa44z/XiCtzutHgOVa6yhgufm1sBKtNY9+k0Ly/uP854auDOpo2fC3xjQithkf/bkHZZVVpGUXklMkteKFsCarJn6lVEvgauCDOovHAp+Yf/4EGGfNGJzde6v38s3vh7h/aAdGx4UbHc459WkXTHQzf8oqq5n0/npyCiX5C2Et1j7jnwn8A6j7/T1Ma50NYH62vVNQB/HzjqO8tHQn13QN554h7Y0O54L8Pd2IbuZH9olSbpm9kROnLBtSJ4S4OFZL/Eqp0UCO1nrTJW4/TSmVrJRKzs3NbeDoHN+hglM8+NUWurRowr+vi7ObGuz+nm68f3Mie3KLue2T3yitqDI6JCEcjjXP+PsCY5RSmcCXwJVKqTnAUaVUcwDzc059G2ut39daJ2qtE0+XbRWWqayq5r4vN1OtYdakBLurk98vKpjXbognef9x7v5iM5VywVeIBmW1xK+1flRr3VJrHQncCKzQWt8ELASmmN82BTj7zgpxWWatzOC3zOM8N64zEUHeRodzSUbHhfPMmFiWpR3liQWp9dZaEUJcGiPG8b8IDFNKpQPDzK9FA/kt8xhvLE/n2m4tGNethdHhXJabr4jkjkHtmLvxALOTMo0ORzSg9957D6VUbY18gFmzZqGUuuzKk1BTH6dnz5507dqV2NhYnnrqqT+sj4yMpEuXLsTHx5OYeNb9Tefc/uDBgwwePJhOnToRGxvL66+/ftmxGqFRirRprVcBq8w/5wNDGuO4zuZUeRUPfrWVVoHePDOus9HhNIjpwzuyN7eYfy3eQdtgHwZHy1gAR7Bt2zbi4uJIS0tj4MCBlJSU8OGHHxISEkKXLl0ue/8eHh6sWLECX19fKioq6NevH6NGjfpDlc2VK1cSHFz/jYzn2r5169a8+uqrJCQkUFRURPfu3Rk2bBgxMTGXHXNjkjt3HcjMZbs5cKyElybE4esgZY9dXBSv3RBPdDN//j53M7uOnF3gStiflJQUJk2axM6dOwF44403mDhxIi4uLoSFhV32/pVS+Pr6AjWF2ioqKi5qgMO5tm/evDkJCQlATcG1Tp06cejQocuOt7E5RnYQbD90gv+u2cuknq3o3TbI6HAalLe7Kx9OTWTMrCT+9lkyC+7uRxMvN6PDsn8/PAJHUhp2n826wKgL996mpaXx8ccfc+edd3LixAnmzZvHa6+9xooVKy64bf/+/eutcPnKK68wdOjQ2tdVVVV0796djIwM7rrrLnr16lW7TinF8OHDUUrxt7/9jWnTpp21v/NtDzWTtGzevPms5fZAEr8DqKyq5uH52wjy9eCRUY5ZgKt5Ey/emZzAje+v58GvtvD+zYmNWlVUNJyDBw8SFBRE27ZtycnJ4eWXX+bvf/87u3fvPqt0cn3OrGp5LiaTiS1btlBQUMD48ePZvn07nTvXdIEmJSURHh5OTk4Ow4YNIzo6mgEDBli8fXFxMRMmTGDmzJn4+/tf5G/AeJL4HcDspH2kHi7k7ckJDn0mnBgZyD+v7sSM73fw9qoM7r4yyuiQ7JsFZ+bWsG3bttp+fD8/P5YuXcrGjRu57777SEhIICsri5tvvpkxY8awfv165s2b94ftLT3jPy0gIIBBgwaxdOnS2sQdHl5zF3toaCjjx49n48aNZyX+c21fUVHBhAkTmDx5cu3MWPZG+vjtXE5hKTOXpTMkOpRR5gnPHdmUPpGMjQ/n1Z93s3q33Nhnj1JSUmoT//Tp05k1axYmk4mUlBTi4uLYunUr48aN4/7778fV9exz0zVr1rBly5azHnWTfm5uLgUFBUDNFI3Lli0jOjoagJMnT9Z+cJw8eZKffvqp9gPhQttrrbn11lvp1KkTDzzwQEP/ahqNJH479+8fd1FRVc0To2Ps5u7cy6GU4oVru9Ah1I/7523hqNT0sTspKSm1iXb06NFcccUVAOzYsYOYmBi2bt3KiBEjgLOnNrRUdnY2gwcPJi4ujh49ejBs2DBGjx4NwNGjR+nXrx9du3alZ8+eXH311YwcORKAq666isOHD59z+6SkJD777DNWrFhBfHw88fHxLFmy5HJ/JY1OunrsWErWCb7+PYtp/dsSGXzueUEdjbe7K29N7sY1byZx35dbmHNbL0zS3283Pv/883qXn55SMSMjgw4dOpCXl0ezZpf2LTYuLo7NmzfXu65t27Zs3bq13nWnk3h4eHi92/fr188hbiaUM347pbXmmUWpBHq7c9eVtl+AraG1D/Xj6bGxrNubz1srM4wORzSg2bNn4+LiQnBwMK+88orR4TgkSfx2anFKNr9lHuehER3x93TcC7rnM7F7S8bGhzNz2W427jtmdDhC2A1J/HaovLKal5buJLqZH9cntjI6HMMopfjX+C5EBHpz/7wtUsZZCAtJ4rdDXyUf5OCxUzw8Ktrp+7Z9PVyZeWM3jhSW8tSC7UaHI4RdkMRvZ0orqnhzRTrdWzdlkA3NnWuk+FYB3HNlFN9tOczCrYeNDkcImyeJ387MWb+fo4VlPDS8o1MM37TUXYPb0S0igH9+m8LhglNGhyOETZPEb0dOllXyzqo99GsfzBXtHKsez+VyNbnw2vXxVFZrpn+91SGG3AlhLZL47cjHazPJP1nOg8M7GB2KTYoM9uGfV8eQlJHP5xsOGB2OEDZLEr+dKC6r5P3VexkSHUq3iKZGh2OzJvVsRf+oYJ5fksbBYyVGhyOETZLEbyfmbjjAiVMV/H2IFCY7H6UUL02Iw6QU07/eSnW1dPkIcSZJ/HagtKKK/67ZS9/2QcS3CjA6HJsXHuDFE6NjWL/3GJ+uyzQ6HFEPa0+9WFdVVRXdunWrrdVj6bpdu3bV1uOJj4/H39+fmTNnAvDaa68RGxtL586dmTRpEqWl9lUzShK/HZj/exY5RWXcOcj5SjNcqomJLRnUMYSXlu6SLh8bVHfqRaDBp16s6/XXX6dTp/rnqTjfuo4dO9ZW/ty0aRPe3t6MHz+eQ4cO8cYbb5CcnMz27dupqqriyy+/bNCYrU0Sv42rrKrmvV/20rVVAH1kJI/FlFI8P74LLgoe/SZFRvnYGGtPvXhaVlYWixcv5rbbbruodWdavnw57dq1o3Xr1gBUVlZy6tQpKisrKSkpqa3vby+kOqeNW5ySzYFjJfzz6k4ybv8ihQd48chVnXjiu+38b1OWU5e3qM9LG19i57GdDbrP6MBoHu758AXfdzlTL4Llk7Hcd999vPzyy/W+93zrzvTll18yadIkAFq0aMFDDz1EREQEXl5eDB8+nOHDh1sUt62QM34bprXmnVV7iAr1ZWinhjsLciaTe0bQs00gzy3aQY7U7rcJlzv1Ilg2GcuiRYsIDQ2le/fuZ21/vnVnKi8vZ+HChUycOBGA48ePs2DBAvbt28fhw4c5efIkc+bMsbD1tkHO+G3Y2j357DxSxL+vi5P5ZS+Ri4vixWu7MOr1NTyxYDvv3ZxodEg2w5Izc2u40NSLH3/8Me3atSM1NZU9e/Zwzz33MHv2bJ566qnafVhyxp+UlMTChQtZsmQJpaWlFBYWctNNNzFnzpzzrjvTDz/8QEJCQm0X1LJly2jTpg0hITUlU6699lrWrl3LTTfd1OC/K2uRxG/DZv+6j2Bfd8bE21f/oa1pG+LLfUM78NLSnfyYeoQRsY4/RaUtO3PqxaCgoNqpF6dOnUpWVhaFhYWkp6fj4eHBBx98wO233/6HfVgy4foLL7zACy+8AMCqVat45ZVXahP7+dadae7cubXdPAARERGsX7+ekpISvLy8WL58OYmJ9nVCIV09NmpvbjHLd+ZwU+/WeLiajA7H7t3Wvw3Rzfx4akEqRaVSvtlIF5p6sWnTpsydO5err76akpISiouLad68eaPFd3r6RagZbfTzzz//YVL1Xr16cd1115GQkECXLl2orq5m2rRpjRZfg9Ba2/yje/fu2tk88V2Kjnpsic4pLDU6lMYz+6qah5VsPnBcRz6ySD/5XYrWWuupP0zVU3+YarXj2aIdO3YYHcIFbdu2TSckJGitte7bt69OTk42OCL7UN/fFkjW9eRU6eqxQSdKKvhfchZj4sMJ8fMwOhyHEd8qgClXRPLJukzGdWthdDjiHLp06cKmTZsA+PXXXw2OxjFJV48N+vK3A5yqqOIvfdsYHYrDeWhER5r5e5rH9hsdjRDGkMRvY6qqNZ+u288VbYOICfc3OhyH4+vhyowxsew8UsQRGd4pnJQkfhuzcmcOhwpOMaVPa6NDcVgjYpsxtFMoWcdLKKusNjocIRqdJH4bM2fDfsL8PeSGLSubMSYWgMz8kwZH0vi09HE5nIv9m0rityEHj5Xwy+5cbuwRgatJ/jTW1LKpNy0CvDh+spyfUo8YHU6j8fT0JD8/X5K/A9Fak5+fj6enp8XbyKgeG/LFxgO4KMWNPaWmTGNo3sSLvOIynv5+B/2igvF2d/z/Di1btiQrK4vc3FyjQxENyNPTk5YtW1r8fsf/l24nyiqr+Oq3gwyJDqV5Ey+jw3EKSkGbYF+SM07x5ooMHh4ZbXRIVufm5kabNjJazNlJf4KN+DH1KPkny5ncWy7qNiY/T1cmJLTkgzV7ycgpNjocIRqFJH4bMWf9fiICvenfPtjoUJzOo1dF4+Vm4skF26XvWzgFSfw2YE9uMRv3HWNSzwipwmmAYF8Ppo/oyNo9+Xy/LdvocISwOqslfqWUp1Jqo1Jqq1IqVSn1tHl5oFLqZ6VUuvm5qbVisBf/S87C5KKY0F3KCBjlT71a06VFE55btEOKuAmHZ80z/jLgSq11VyAeGKmU6g08AizXWkcBy82vnVZlVTXzf89icMdQQv0sH44lGpbJRfHsuM7kFpfxxvJ0o8MRwqqslvjNxeFOXy1zMz80MBb4xLz8E2CctWKwB7/sziW3qIzrEy0fiiWsI75VADf2aMXspEx2H73wdHxC2Cur9vErpUxKqS1ADvCz1noDEKa1zgYwP4daMwZb91XyQYJ93Rkc7dS/BpsxfUQ0fp6ucqFXODSrJn6tdZXWOh5oCfRUSnW2dFul1DSlVLJSKtlRbzbJLSpjeVoO1ya0xE3u1LUJgT7uPDS8I+v3HmPh1sNGhyOEVTRKttFaFwCrgJHAUaVUcwDzc845tnlfa52otU48Pbelo/lu8yEqqzUTu0s3jy2Z1DOCLi2a8K/FaRSXVRodjhANzpqjekKUUgHmn72AocBOYCEwxfy2KcACa8Vgy7TWfJV8kG4RAUSF+RkdjqjD5KJ4ZmwsOUVlvCkXeoUDsuYZf3NgpVJqG/AbNX38i4AXgWFKqXRgmPm100k5dIL0nGImdpe6PLaoW0RTrk9syYe/7pM7eoXDseaonm1a625a6zitdWet9TPm5fla6yFa6yjz8zFrxWDLvt18CHeTC1d3abxJpMXF+cfIaLzdTcxYmCoXeoVDkSuKBqisqub7rYcZ0imUJt5uRocjziHY14MHh3fk14w8fnSi0s3C8UniN8Ca9DzyissZLxN+27zJvSKIbubHs4vSOFVeZXQ4QjQISfwG+HbzIQK83RjUUcbu2zpXkwvPjO3MoYJTvLMqw+hwhGgQkvgbWXFZJT/tOMLouOa4u8qv3x70bBPI2Phw3l29l/1OOFWjcDySeRrZ0u1HKK2oZnw3GbtvTx67qhNuLopnF+0wOhQhLpsk/kb27eYsWgd5kxARYHQo4iKE+Xtyz5AolqXlsHJnvfccCmE3JPE3oqOFpazdk8+4+BYoJXX37c2f+7ahbYgPT3+fSlmlXOgV9ksSfyNavC0brWFMfLjRoYhL4O7qwoxrYsnML+GDNfuMDkeISyaJvxF9v+0wseH+tAvxNToUcYkGdAhhRGwYs1ZkcLjglNHhCHFJJPE3koPHSth8oIBrusrZvr3759UxVGvN80vSjA5FiEsiib+RLDLP5SolGuxfq0Bv7hjUjkXbslm7J8/ocIS4aJL4G8n3Ww/TLSKAVoHeRociGsDtA9vRsqkXMxamUlFVbXQ4QlwUSfyNICOnmB3ZhVwTJ908jsLTzcQTo2PYfbSYz9btNzocIS6KJP5GsGjbYZSCq+Okm8eRDI8JY0CHEF77eTc5RaVGhyOExSTxW5nWmu+3HqZXm0DC/D2NDkc0IKUUM66JobSyipd+2GV0OEJYTBK/le08UsSe3JOMlm4eh9Q2xJfb+rdl/u9ZbNrvlFNLCDskid/KfkjJxkXByM7NjA5FWMndg9vTzN+TJxekUlUtE7YI2yeJ38qWbD9CrzZBBPt6GB2KsBIfD1cev7oTqYcL+WLjAaPDEeKCJPFbUfrRIjJyirmqi5ztO7rRcc3p0y6IV37cxbGT5UaHI8R5SeK3oiUpR1AKRsRK4nd0SimeHhPLybJKXl660+hwhDgvSfxW9MP2bHq0DiRURvM4hagwP/7cN5J5yQfZcrDA6HCEOCdJ/FayJ7eYnUeKGCXdPE7l3qEdCPH14MkF2+VCr7BZFiV+pVRfS5aJ/7d0+xFARvM4G1/zhd5tWSeYKxd6hY2y9Iz/TQuXCbMlKdkkRATQvImX0aGIRjamazhXtA3i3z/uIr+4zOhwhDjLeRO/UuoKpdSDQIhS6oE6jxmAqVEitEMH8ktIPVzIqM5SosEZKaV4ZmzNhd6X5EKvsEEXOuN3B3wBV8CvzqMQuM66odmvH1Olm8fZRYX5cWu/NnyVLHf0Ctvjer6VWutfgF+UUh9rraUEoYV+TD1Cp+b+UoLZyd0zJIqFWw/zz+9S+f7uvriaZCyFsA2W/kv0UEq9r5T6SSm14vTDqpHZqdyiMjYdOM6I2DCjQxEG8/Fw5YnRMaRlF/KplG4WNuS8Z/x1/A94F/gAqLJeOPZvWdpRtIbhMdLNI2BU52YM7BDCf37ezdVxzaVCq7AJlp7xV2qt39Fab9Rabzr9sGpkdurH1CO0CvSiU3M/o0MRNuD0hd6KqmqeWbTD6HCEACxP/N8rpe5USjVXSgWeflg1MjtUVFrB2ox8RsQ0QylldDjCRrQO8uGuwe1ZvC2b1btzjQ5HCIsT/xRgOrAW2GR+JFsrKHu1alcu5VXVjJDRPOIMfxvYlrbBPjyxYDulFdJbKoxlUeLXWrep59HW2sHZmx9TjxDk405CRFOjQxE2xsPVxLPjOrM/v4S3V2YYHY5wchZd3FVK3VLfcq31pw0bjv0qq6xi1a5cRsc1x+Qi3TzibH3bBzMuPpx3ftnDmPgWtA/1NTok4aQs7erpUefRH5gBjLFSTHZp3Z58issqGS7DOMV5/HN0DN7urjz+bQpaSxE3YQxLu3r+XufxV6AbNXf1CrPlaTl4uZno0y7Y6FCEDQv29eCRUdFs2HeMrzdlGR2OcFKXeithCRDVkIHYM601y9KOMqBDMJ5uUsJInN8Nia1IbN2U55ekyWxdwhCWlmX+Xim10PxYDOwCFlg3NPuReriQ7BOlDOkk3TziwlxcFM9f24Wi0kqeWyxj+0Xjs/TO3Vfq/FwJ7Ndan/d7qlKqFfAp0AyoBt7XWr9uHv8/D4gEMoHrtdbHLzJum7Is7ShKwZXRoUaHIuxEhzA/bh/YjlkrMxjfrQX9o0KMDkk4EUv7+H8BdlJTmbMpYMn300rgQa11J6A3cJdSKgZ4BFiutY4Clptf27VlaUdJiGhKsK+H0aEIO3L3le1pG+zD499u51S5jO0XjcfSrp7rgY3AROB6YINS6rxlmbXW2Vrr380/FwFpQAtgLPCJ+W2fAOMuKXIbkX3iFNsPFTJUunnERfJ0M/H8tV04cKyEmct3Gx2OcCKWdvU8DvTQWucAKKVCgGXA15ZsrJSKpGYk0AYgTGudDTUfDkqpevtHlFLTgGkAERERFobZ+Jan5QAwLEa6ecTF6902iBsSW/HBmn1cExdO5xZNjA5JOAFLR/W4nE76ZvmWbquU8gXmA/dprQstDUxr/b7WOlFrnRgSYrv9n8vSjhIZ5E27ELkZR1yax67qRKCPOw/P30ZFVbXR4QgnYGniX6qU+lEpNVUpNRVYDCy50EZKKTdqkv7nWutvzIuPKqWam9c3B3LOtb2tO1lWydqMfIZ0CpOibOKSNfF249mxsaQeLuS/a/YaHY5wAheac7e9Uqqv1no68B4QB3QF1gHvX2BbBXwIpGmt/1Nn1UJqir5hfrbbYaFr0vMor6pmSCfp5hGXZ2Tn5ozq3IyZy9LZk1tsdDjCwV3ojH8mUASgtf5Ga/2A1vp+as72Z15g277AzcCVSqkt5sdVwIvAMKVUOjDM/NourdyZg5+nKz0ipUK1uHxPj43F09WFR+Zvo7payjkI67nQxd1IrfW2MxdqrZPNF2zPSWv9K3Cu/o8hloVnu6qrNSt25TCgQwhuMpeqaAChfp48MTqG6V9v47P1+5nSJ9LokISDulDGOt88cV4NGYi9ST1cSG5RGVd2lG4e0XCu696SgR1CePGHnRzILzE6HOGgLpT4f1NK/fXMhUqpW6mZjMVprdiZg1IwqKPtjjgS9kcpxQvXdsHVRfGP+Vuly0dYxYUS/33An5VSq5RSr5ofvwC3AfdaPTobtmLnUbq2DCBI7tYVDSw8wIt/ju7E+r3HmLNhv9HhCAd03sSvtT6qte4DPE1NXZ1M4Gmt9RVa6yPWD8825RaVsTXrBEOkNo+wkusTW0mXj7AaS2v1rNRav2l+rLB2ULZu1a6aWw8GS+IXVnK6y8ekFA99LV0+omHJcJRLsHJXDmH+HsSG+xsdinBg4QFePDUmlo37jjE7aZ/R4QgHIon/IpVXVrN6dx6DO4bK3brC6iYktGBYTBgv/7iL9KNFRocjHIQk/ouUnHmM4rJK6eYRjeJ0l4+vhyv3f7VFavmIBiGJ/yKt2p2Lu8mFfu1lbl3ROIJ9PXh+fGe2HyrkzeXpRocjHIAk/ou0cmcOPdo0xcfD0orWQly+kZ2bc21CC2atzGDTfruesE7YAEn8F+FQwSnSc4oZ1EG6eUTje3pMLOEBXtw/bwvFZZVGhyPsmCT+i/D/wzjlbl3R+Pw83XjthniyjpfwzPepRocj7Jgk/ouwalcuLQK8ZNIVYZgekYHcOag9XyVn8UNKttHhCDslid9CZZVVJGXkMahjiAzjFIa6d2gUXVs24eH52zhUcMrocIQdksRvoeTM45SUVzFYqnEKg7mZXHhjUjeqNdz35WYqZYinuEiS+C20alcO7iYX+rQPMjoUIWgd5MNz4zrzW+Zx3liRYXQ4ws5I4rfQyl259GwTiLe7DOMUtmFctxZMSGjJrBXprN+bb3Q4wo5I4rdA1vESMnKKpfa+sDnPjI2ldZAP9365mbziMqPDEXZCEr8FVu3KBWTSFWF7fDxceetPCRwvqeD+eVukiqewiCR+C6zeLcM4he2KCfdnxjWxrEnP462V0t8vLkwS/wVUVFWzdk8+AzrIME5huyb1bMXY+HBeW7abtXvyjA5H2DhJ/Bfw+/7jFJdVMrCDdPMI26WU4vnxXYgM9uGeuZs5cqLU6JCEDZPEfwG/7M7F1UXJME5h83w8XHnvpu6UlFdx1xe/U14p4/tF/STxX8Avu3NJiGiKv6eb0aEIcUFRYX68fF0cm/Yf5/klaUaHI2yUJP7zyC0qI/VwIQNlNI+wI6PjwrmtXxs+XpvJt5uzjA5H2CBJ/OexJr1mGKf07wt78/CoaHq1CeSR+SmkZJ0wOhxhYyTxn8fq3bkE+bgT01wmVRf2xc3kwluTEwj29WDaZ8nkFsnNXeL/SeI/h+pqzer0PAZ0CMHFRYZxCvsT7OvBezd353hJOXfM2URZZZXRIQkbIYn/HFIPF3LsZLl08wi71rlFE/59XVeS9x/nye9S0Vru7BUgFcfOYbW5f79flEyqLuzbNV3D2XmkkLdW7qF9qC9/HdDW6JCEwSTxn8Mvu3OJDfcn2NfD6FCEuGwPDuvIvryTPP9DGpHBPgyLCTM6JGEg6eqpR3FZJb/vP84A6eYRDsLFRfHqxHjiWjTh3i83k3pYRvo4M0n89Vi/J5/Kak1/6eYRDsTL3cR/b0kkwMuNv3z8G4dl2kanJYm/HqvTc/FyM9G9dVOjQxGiQYX6ezL7zz0oKati6kcbOXGqwuiQhAEk8ddjTXoevdsG4uFqMjoUIRpcdDN/3rulO/vyTjLt02QZ5umEJPGf4eCxEvblnZT+feHQ+rQL5pWJXdmw7xgPfLWVKpnAxanIqJ4znB7G2T9KEr9wbGPjW5BTWMa/lqQR4OXGc+M6y5wTTsJqZ/xKqdlKqRyl1PY6ywKVUj8rpdLNzzbXib5mdx7hTTxpF+JjdChCWN1fB7Tl9oHt+HzDAf7z826jwxGNxJpdPR8DI89Y9giwXGsdBSw3v7YZlVXVJO3Jo3+UzLYlnMfDIztyY49WvLkigw/W7DU6HNEIrNbVo7VerZSKPGPxWGCQ+edPgFXAw9aK4WJtzSqgqLRS+veFU1FK8a/xXSgsreC5xWl4uZuY3Ku10WEJK2rsPv4wrXU2gNY6WykVeq43KqWmAdMAIiIiGiW41bvzUAr6ymxbwsmYXBQzb+hGacUmHv92O24mF65PbGV0WMJKbHZUj9b6fa11otY6MSSkcc7Af83II65FEwK83RvleELYEndXF96enED/qGAenr+N7zYfMjokYSWNnfiPKqWaA5ifcxr5+OdUWFrBloMFUpRNODVPNxPv35xI7zZBPPDVFpnBy0E1duJfCEwx/zwFWNDIxz+n9XvyqarW9Gsv/fvCuXm5m/hwaiK92wbxwFdb+V/yQaNDEg3MmsM55wLrgI5KqSyl1K3Ai8AwpVQ6MMz82iasSc/D291EQusAo0MRwnDe7q58OKUH/doH84/525i78YDRIYkGZM1RPZPOsWqItY55OX7NyKNXGynTIMRpp4u63T5nE49+k8LJskpu6y+1/B2BzV7cbUxZx2vKNPSTu3WF+ANPNxPv3dydq7o047nFabz60y6ZxcsBSMkG4Nf0PAApwyxEPTxcTbw5KQE/jxTeXJFBQUkFM8bEYpK5qO2WJH5gTUYeYf4eRIX6Gh2KEDbJ5KJ4cUIXArzdeG/1XnKLyph5YzyebtI1ao+cvqunqlqTlJFH3/bBUqZBiPNQSvHoVZ14YnQMP+44wk0fbOD4yXKjwxKXwOkTf+rhExSUVDBA+veFsMit/drw1p8S2HboBBPeWcu+vJNGhyQuktMn/l8zavr3+0iZBiEsdlWX5nx+Wy+Ol5Qz7q0k1u7JMzokcREk8afnEd3Mj1A/T6NDEcKu9IgMZMFd/Qj18+CWDzfyxQYZ628vnDrxnyqvIjnzOP3ay2geIS5FRJA38+/sQ9/2wTz2bQqPfZsiUznaAadO/L9lHqO8qpq+MoxTiEvm7+nG7Kk9uGNQO77YcIAb3ltP9olTRoclzsOpE39SRh5uJkWvNoFGhyKEXTO5KB4eGc07kxNIP1rENW/+Wnt/jLA9Tp34f83IIyGiKd7ucjuDEA1hVJfmLLi7L0293bl59gZe+XEXlVXVRoclzuC0iT+/uIzUw4Vyt64QDax9qB8L7u7LdQktmbUygz/9dwOHCqTrx5Y4beJfuycfgL5yYVeIBuft7sq/J3blP9d3JfXwCUbOXM13mw9JnR8b4bSJPykjDz9PV+JaBhgdihAO69qElvxw7wA6hPlx37wt/H3uZrnb1wY4ZeLXWrMmPY8+7YKk0JQQVhYR5M28ab15aHgHlm4/wrDXfuGHlGyjw3JqTpn49+eXcKjglIzfF6KRuJpcuPvKKBbe3Y8wf0/u+Px37vx8EzmFpUaH5pScMvGvMZdpkPr7QjSumHB/vrurL9NHdGTZjhyGvPoLn67LpKpa+v4bk1Mm/qT0PMKbeBIZ5G10KEI4HTeTC3cNbs/S+/rTtVUATy5IZfzbSWw+cNzo0JyG0yX+qmrNur359IuSMsxCGKltiC+f3dqT12+MJ/tEKePfXssDX23hqHT/WJ3TJf7Uwyc4capChnEKYQOUUoyNb8HKhwZxx6B2LNqazeBXVjFz2W5OllUaHZ7DcrrEX1uGuZ0kfiFsha+HKw+PjObnBwYwsEMIM5elM/DfK/lsXSbllXLnb0NzusSflFFThjnEz8PoUIQQZ2gd5MM7N3Xn2zv70C7ElycWpDL4lVXM3XiACin90GCcKvGXVlTxm5RhFsLmdYtoypfTevPxn3sQ7OfBo9+kMPiVVcxZv5/SCin7fLmcKvEnZx6nvFLKMAthD5RSDOoYynd39uGjqT0I8vXgn99tp99LK3l7VQYnTlUYHaLdcqqylL9m5OHqougZKWWYhbAXSikGR4cyqGMI6/bm8+4ve3l56S5mrchgQkJLpvaNpF2Ir9Fh2hWnSvxJ5jLMPh5O1WwhHIJSij7tgunTLpjUwyf4KCmTeb8d5LP1++kfFczkXhEM6RSGm8mpOjIuidP8ho6fLGf74RMyjFMIBxAb3oRXJnYl6ZEreWBYBzJyirl9zu/0fXEFLy3dyZ7cYqNDtGlOc+q7bm8+WkO/qCCjQxFCNJAQPw/uGRLFnYPasWpXLl9sPMD7q/fyzqo9dIsI4NpuLbiqS3OCfGUUX11Ok/iTMvLw9ZAyzEI4IleTC0NjwhgaE0ZOYSnfbTnE/E2HeGJBKjO+30GfdkGMjmvO0E5h8iGAkyX+3m0Dpf9PCAcX6u/JtAHtmDagHbuOFLFw6yG+35rNw/NTcFEp9GwTyLCYZgyJDiUy2MfocA3hFIn/4LESMvNLuOWKSKNDEUI0oo7N/JjeLJqHhndkR3YhP24/wg/bj/Dsoh08u2gHbYN9GNgxhAFRIfRqG+g08287RSvX7jldhlku7ArhjJRSxIY3ITa8CQ8M78jBYyWs2JnDip05fLHhAB8lZeJmUnSLaErvNoH0bhtEt4imeLmbjA7dKpwi8Sdl5BPi50FUqIz1FUJAq0BvpvSJZEqfSEorqkjOPM6a9FzW7c1n1soM3liRgauLIrZFE7pHNKV766Z0bdWEFgFeDlHV1+ETf3W1Jikjj/5ShlkIUQ9PNxP9ooJrewQKSytIzjzGb5nH2ZR5nM837Gd20j4Agnzc6dKyCbHh/sSGNyGmuT8Rgd642NkUrg6f+HcdLSL/ZLmM3xdCWMTf040ro8O4MjoMgPLKanYeKWRr1gm2Hixg+6ETrEnPq501zMvNRIcwXzqE+dE+1Jf2ob60C/GlZVMvXG10MInDJ/4kcxlmSfxCiEvh7upCXMsA4loGcHPv1kBNwcfdR4tIyy5k55Eidh0pYuWuXP63Kat2O1cXRatAbyKDvIkI9KaV+dEiwIuWTb1o4uVmWC+EUyT+tsE+hAd4GR2KEMJBeLqZaj8M6jpRUkFGbjF7covJzDtJZv5J9uWV8FvmcYrPmFjGx91EWBNPmjfxJMzfk1A/T8L8PQj18yTY150gXw9CfD3w93Jt8A8IQxK/Umok8DpgAj7QWr9ojeOUV1azYd8xJiS0tMbuhRDiD5p4u9G9dc3F4Lq01hSUVHDweAmHC06RdfwUhwtKOVJ4iiMnSlm/J5/c4jIqqs6edP6DWxIZGhPWoHE2euJXSpmAt4BhQBbwm1JqodZ6R0Mfa8vBAkrKq6SbRwhhKKUUTX3caerjfs7qAdXVmoJTFeQUlZJfXE5ecRm5RWV0Cvdv8HiMOOPvCWRorfcCKKW+BMYCDZ74kzLycFFwRVupzyOEsG0uLopAH3cCfdytfyyrH+FsLYCDdV5nmZf9gVJqmlIqWSmVnJube0kHCg/w5LruLWni7XZpkQohhAMyIvHXd5XirI4trfX7WutErXViSEjIJR3ohh4RvHxd10vaVgghHJURiT8LaFXndUvgsAFxCCGEUzIi8f8GRCml2iil3IEbgYUGxCGEEE6p0S/uaq0rlVJ3Az9SM5xzttY6tbHjEEIIZ2XIOH6t9RJgiRHHFkIIZ2ebhSSEEEJYjSR+IYRwMpL4hRDCyUjiF0IIJ6O0PrsokK1RSuUC+y9x82AgrwHDsQfSZucgbXYOl9Pm1lrrs+6AtYvEfzmUUsla60Sj42hM0mbnIG12DtZos3T1CCGEk5HEL4QQTsYZEv/7RgdgAGmzc5A2O4cGb7PD9/ELIYT4I2c44xdCCFGHJH4hhHAyDp34lVIjlVK7lFIZSqlHjI6noSmlWimlViql0pRSqUqpe83LA5VSPyul0s3PTS+0L3ujlDIppTYrpRaZXzt0m5VSAUqpr5VSO81/7yucoM33m/9db1dKzVVKeTpam5VSs5VSOUqp7XWWnbONSqlHzflsl1JqxKUe12ETf51J3UcBMcAkpVSMsVE1uErgQa11J6A3cJe5jY8Ay7XWUcBy82tHcy+QVue1o7f5dWCp1joa6EpN2x22zUqpFsA9QKLWujM1JdxvxPHa/DEw8oxl9bbR/H/7RiDWvM3b5jx30Rw28VNnUnetdTlwelJ3h6G1ztZa/27+uYiaZNCCmnZ+Yn7bJ8A4QwK0EqVUS+Bq4IM6ix22zUopf2AA8CGA1rpca12AA7fZzBXwUkq5At7UzNTnUG3WWq8Gjp2x+FxtHAt8qbUu01rvAzKoyXMXzZETv0WTujsKpVQk0A3YAIRprbOh5sMBCDUwNGuYCfwDqK6zzJHb3BbIBT4yd299oJTywYHbrLU+BLwCHACygRNa659w4DbXca42NlhOc+TEb9Gk7o5AKeULzAfu01oXGh2PNSmlRgM5WutNRsfSiFyBBOAdrXU34CT238VxXuZ+7bFAGyAc8FFK3WRsVIZrsJzmyInfKSZ1V0q5UZP0P9daf2NefFQp1dy8vjmQY1R8VtAXGKOUyqSm++5KpdQcHLvNWUCW1nqD+fXX1HwQOHKbhwL7tNa5WusK4BugD47d5tPO1cYGy2mOnPgdflJ3pZSipt83TWv9nzqrFgJTzD9PARY0dmzWorV+VGvdUmsdSc3fdIXW+iYcu81HgINKqY7mRUOAHThwm6np4umtlPI2/zsfQs01LEdu82nnauNC4EallIdSqg0QBWy8pCNorR32AVwF7Ab2AI8bHY8V2tePmq9624At5sdVQBA1owHSzc+BRsdqpfYPAhaZf3boNgPxQLL5b/0d0NQJ2vw0sBPYDnwGeDham4G51FzDqKDmjP7W87UReNycz3YBoy71uFKyQQghnIwjd/UIIYSohyR+IYRwMpL4hRDCyUjiF0IIJyOJXwghnIwkfuFwlFJaKfVZndeuSqnc05U8z7PdVKXUrMs4bqT52M/WWRaslKq4nP0K0dAk8QtHdBLorJTyMr8eBhxq6IOYi4edaS8wus7riUBqQx9biMshiV84qh+oqeAJMImaG2WA2nrn3ymltiml1iul4s7cWCl1jVJqg7ko2jKlVJh5+Qyl1PtKqZ+AT+s57ikgTSmVaH59A/CVBfsdqJTaYn5sVkr5KaWaK6VWm5dtV0r1b4hfjBCS+IWj+pKa29s9gThqqpae9jSwWWsdBzxG/Qn8V6C3rimK9iU11UBP6w6M1Vr/6QLHbglU8cd6Kufa70PAXVrreKA/NR8gfwJ+NC/rSs2d2UJctvq+qgph97TW28ylqicBS85Y3Q+YYH7fCqVUkFKqyRnvaQnMMxfJcgf21Vm3UGt96jyHXwo8CxwF5lm43yTgP0qpz4FvtNZZSqnfgNnmQnzfaa23XKjdQlhCzviFI1tITU33uWcst6S87ZvALK11F+BvgGeddSfPd1BdM/HPJuBBaiqnXnC/WusXgdsAL2C9Uipa10zSMYCa6xOfKaVuOd9xhbCUnPELRzabmgk8UpRSg+osXw1MBp41L8/TWhfWFIGs1YT/vyA8hYv3KvCL1jrfkv0qpdpprVOAFKXUFUC0UuoUcEhr/V/zxCsJ1N8tJcRFkcQvHJbWOouauWrPNIOa2ay2ASXUn9hnAP9TSh0C1lMzIcjFHDuV+kfznGu/9ymlBlNzTWAHNRenbwSmK6UqgGJAzvhFg5DqnEII4WSkj18IIZyMJH4hhHAykviFEMLJSOIXQggnI4lfCCGcjCR+IYRwMpL4hRDCyfwfzi/gEXeyFN8AAAAASUVORK5CYII=\n",
      "text/plain": [
       "<Figure size 432x288 with 1 Axes>"
      ]
     },
     "metadata": {
      "needs_background": "light"
     },
     "output_type": "display_data"
    }
   ],
   "source": [
    "# try it with Weibull\n",
    "def weib(x, shape=1., scale=1., coeff=1.):\n",
    "    return coeff * ( shape / scale * (x / scale) ** (shape - 1) * np.exp(- (x / scale) ** shape) )\n",
    "x = np.linspace(0., 100., 101)\n",
    "scale = 40.\n",
    "shape = 2.\n",
    "plt.figure()\n",
    "plt.plot(x, weib(x, shape, scale, coeff=2000), label='True Distribution')\n",
    "y = weib(x, shape, scale)\n",
    "weib_M_n = np.sum(x*y) / np.sum(y)\n",
    "plt.axvline(x=weib_M_n, color=\"C1\", label=f'$M_n={weib_M_n:.4}$')\n",
    "weib_M_w = np.sum(x**2 * y) / np.sum(x*y)\n",
    "plt.axvline(x=weib_M_w, color=\"C2\", label=f'$M_w={weib_M_w:.4}$')\n",
    "\n",
    "plt.xlabel('Molar Mass')\n",
    "plt.ylabel('Count')\n",
    "plt.legend()\n",
    "plt.savefig('weibull_mass_dist_true.svg')\n",
    "\n",
    "# now to recover the weibull params.\n",
    "# we know M_n = lambda * Gamma(1+1/k)"
   ]
  },
  {
   "cell_type": "code",
   "execution_count": 6,
   "metadata": {},
   "outputs": [
    {
     "name": "stdout",
     "output_type": "stream",
     "text": [
      "the predicted value of lambda with k=2 is: 39.85564436657072 (should be ~40)\n",
      "[2.02200446]\n",
      "recovered lambda: [39.863006]\n"
     ]
    },
    {
     "data": {
      "image/png": "iVBORw0KGgoAAAANSUhEUgAAAY0AAAEMCAYAAAA4S+qsAAAAOXRFWHRTb2Z0d2FyZQBNYXRwbG90bGliIHZlcnNpb24zLjMuMiwgaHR0cHM6Ly9tYXRwbG90bGliLm9yZy8vihELAAAACXBIWXMAAAsTAAALEwEAmpwYAAAoPUlEQVR4nO3deXiV9Z338fc3+56QEJKQEBKQNVIQEHCh2rqjVWfGOlJttdWHMtqOnTqt9pnHdnp1XFpbrZZai8uorUq1WrWtS637AsoWZYewhy0hG1kI2X7PH+dAQwjJSTg590nyeV3XuTj3ff9y8vE28Mm9nN8x5xwiIiKBiPA6gIiI9B8qDRERCZhKQ0REAqbSEBGRgKk0REQkYCoNEREJWNiUhpk9ZmZlZrb6ONvNzB4wsxIz+8zMpoY6o4jIYBc2pQE8DlzYxfaLgDH+xzzgNyHIJCIi7YRNaTjn3gMquxhyGfCk81kCpJlZTmjSiYgIQJTXAXogF9jZbrnUv25Px4FmNg/f0QiJiYnTxo8fH5KAA1VjcyubyuoYMSSBtIRor+OISB9bvnz5fudcZmfb+lNpWCfrOp0DxTm3EFgIMH36dLds2bK+zDXgNbW0UfSj17j+zFHcdpEKWGSgM7Ptx9sWNqenAlAKjGi3nAfs9ijLoBITFcHozCTW7TngdRQR8Vh/Ko2Xga/576KaBdQ45445NSV9Y2JOikpDRMKnNMzsGWAxMM7MSs3sejObb2bz/UNeAbYAJcDDwI0eRR2UJuSkUFZ7iIq6Q15HEREPhc01Defc3G62O+CmEMWRDiYOTwFg3Z5azhwT63Eakd5rbm6mtLSUxsZGr6N4Li4ujry8PKKjA7/BJWxKQ8LbhJzDpXGAM8cM9TiNSO+VlpaSnJxMQUEBZp3dXzM4OOeoqKigtLSUwsLCgL8ubE5PSXhLT4whKyVW1zWk32tsbCQjI2NQFwaAmZGRkdHjIy6VhgRsQk4Ka1UaMgAM9sI4rDf7QaUhAZuQk8Lm8jqaWtq8jiIiHlFpSMAm5qTQ3OooKavzOoqIeESlIQE7fDFcp6hEBi/dPSUBKxyaSFx0BGt3H4BpXqcRGTj++te/smzZMkaPHs0111zTo3H19fXs37+fkSNHArBs2TIaGxs588wz+ySrjjQkYJERxsnDU/m0tNrrKCIDysUXX8wtt9zC7t1dz4zU2bjy8nIWL158ZHnVqlXU1NTwzDPP9ElWlYb0yJQRaazeVUNzqy6Gi5yIb3zjG0eet7W1cc899zBv3jwef/xx5syZw/z58/nZz34GwM0330xDQ8NR4wBWrFjBY489xquvvspf//pXAPbs2cPy5cuZO9f3funly5fz29/+Nmi5dXpKemRKfhqPfLCVDXtrOTk31es4Iv1SQ0MDqampvP3227z22mskJSVRVVXFRx99BMCNN97IJZdcAkBlZSVmRkJCAj/5yU+OjJszZw5Tp04lPT2dJUuWcPHFFwOQmJjIsGHDKC4uZsqUKUybNo377ruPb37zm0HJrtKQHpmclwbAyp3VKg2RXlqxYgXFxcWMGzeOn/70p0dte/zxx49aLi4uZuLEiQDcfvvtx7xWQUEBBQUFR5ZvvvnmY8bExcWxb98+srKyTji7Tk9Jj+QNiWdoUgzFO6q9jiLSby1dupSZM2eSmJjY7djKykrS0tIA35vxevMYMmQIBw4E565HlYb0iJkxZUSaLoaLnIC1a9dy5513sn79et5///0ux44dO5Zt27YBvvmiOj6WLl3K+++/3+m2w49du3aRn58flOwqDemxyXlpbC6v40Bjs9dRRPqlhx9+mIiICO644w5mz5591LbrrrvuyPUMgEmTJrFly5bjvlZ3d0vV1dWRkpJCbGxwZqdWaUiPTclPwzn4bGeN11FEBjwz4+qrr6ahoaHT7R3vlupo9+7dfO973wtaHpWG9Njn/BfDdYpKJDRmz55NQkJCp9sSExMZM2YMxcXFnW4fO3Yso0ePDloW3T0lPZYaH82ozERW6mK49HM//vMa3wwHQTRxeAo/+lJRUF+zK53dLdWXVBrSK1NGpPHexv045zTNtEgPef13xvdBqL2j0pBemTIijRdW7GJ3TSO5afFexxHplVAeEbR3Iv9oe02lIb0yZUQaAMU7qlUaImEk0MkPeytsLoSb2YVmtsHMSszstk62p5rZn83sUzNbY2Zf9yKn+IzPTiEmKoKVO6q8jiIi7QQ6+WFvhUVpmFkk8GvgImAiMNfMJnYYdhOw1jk3GTgb+IWZxYQ0qBwRExXB5LxUlm5XaYiciI4TFB6enHDLli1cf/31XHHFFUeNf+KJJ1i6dOlREx62n5Sw46SGwRYWpQHMAEqcc1ucc03AIuCyDmMckGy+K0hJQCXQEtqY0t7MwgxW76qh7pD+N4iciBtvvJGHHnqIG2644cjkhKNGjeLRRx89Zuzy5cuZOHHikQkPb731VoqKio68s/yOO+44avLDYAuXaxq5wM52y6XAzA5jFgAvA7uBZOBfnXOdzs9tZvOAeUDQ3jovx5o5Kp0Fb5ewfHsVZ43N9DqOSL/XfnLCzjQ3NxMVFcXKlSuPmfDw8KSEnU1qGEzhcqTR2f1nHW8vuAAoBoYDU4AFZpbS2Ys55xY656Y756ZnZuofs74ybeQQoiKMj7dUeB1FZEBoPzlhZ9577z1mz57d6YSHwZyUsCvhUhqlwIh2y3n4jija+zrwgvMpAbYC40OUTzqREBPFpLxUPtla6XUUkQGh/eSEFRUVzJ8/n5UrV3LXXXcB8MYbb3Deeed1OuFhMCcl7Eq4nJ5aCowxs0JgF3AV8JUOY3YA5wDvm1kWMA44/ixeEhIzCzN49IMtHGxqJT4m0us4Iv3Oddddd+T5pEmTePDBBwHIyMjgoYceOmpsXV0dSUlJPPzww4Dv+sXh9cGclLArYXGk4ZxrAb4FvA6sA551zq0xs/lmNt8/7CfA6Wa2CngTuNU5t9+bxHLYzMJ0mludbr0VCYLuJidcsGBBp+uDPSlhV8LlSAPn3CvAKx3WPdTu+W7g/FDnkq5NLxhChMGSrZWcftJQr+OI9Hsdp0oPxNixY/sgSefC4khD+q/kuGiKhqfqYrjIIKHSkBM2szCdlTurOdTS6nUUEeljKg05YTNHZdDU0san+lAmkQFPpSEn7NSCIZihU1Qig4BKQ05YWkIME7JT+KBEN7OJDHQqDQmKz4/NZPn2Ks1DJTLAqTQkKD4/digtbY7Fm3WKSmQgU2lIUEwfmU5CTCTvbizzOoqI9CGVhgRFTFQEp48eyrsby/v1R1mK9DevvfYa48aN46STTuLuu+/u8++n0pCgOWvsUHZWHmRbRedTIIhIcLW2tnLTTTfx6quvsnbtWp555hnWrl3bp99TpSFBc9bYYQC8u0GnqES6smrVKs4444wjyytWrOCLX/xij1/nk08+4aSTTmLUqFHExMRw1VVX8dJLLwUz6jHCZu4p6f/yMxIoyEjg3Y3lXHdGoddxRLr36m2wd1VwXzN7ElzU9WmioqIiNm/eTGtrK5GRkdxyyy384he/OGrM7Nmzqa2tPeZrf/7zn3PuuecCvunQR4z4x6dK5OXl8fHHHwfhP+L4VBoSVGeNzeTZZaU0NrcSF62p0kU6ExERQVFREWvWrGHTpk3k5+czderUo8Yc/pyMrnR2/dD3idh9R6UhQfX5sZk8sXg7y7ZVceYYzXorYa6bI4K+NGvWLD788EMefPBBXnvttWO2B3KkkZeXx86d//ik7NLSUoYPH953oVFpSJDNGpVBTGQE72woU2mIdGHWrFlcd9113HTTTeTm5h6zPZAjjVNPPZVNmzaxdetWcnNzWbRoEU8//XRfxD1CF8IlqBJjo5g5Kp0315fp1luRLowfP57Y2FhuvfXWXr9GVFQUCxYs4IILLmDChAlceeWVFBUVBTFlJ9+zT19dBqXzi7K5/cXVbCqrY2xWstdxRMLS/fffz1133UViYuIJvc6cOXOYM2dOkFJ1T0caEnTnT8wC4PXVez1OIhJ+Nm/ezPjx4zl48CDXXnut13F6TEcaEnRZKXGckp/G62v38u1zxngdRySsjB49mvXr13sdo9d0pCF94oKibFbvOsDOSr07XGQgCZvSMLMLzWyDmZWY2W3HGXO2mRWb2RozezfUGSVwFxRlA/C3tfs8TiIiwRQWpWFmkcCvgYuAicBcM5vYYUwa8CBwqXOuCPhyqHNK4AqHJjIuK5nX1+i6hoQf3dnn05v9EBalAcwASpxzW5xzTcAi4LIOY74CvOCc2wHgnNMER2HugqIslm2rpKLukNdRRI6Ii4ujoqJi0BeHc46Kigri4uJ69HXhciE8F9jZbrkUmNlhzFgg2szeAZKB+51zT3b2YmY2D5gHkJ+fH/SwEpjzi7J54K0S/r5uH/96qv4/SHjIy8ujtLSU8vJyr6N4Li4ujry8vB59TbiURmeTpXT8NSAKmAacA8QDi81siXNu4zFf6NxCYCHA9OnTB/evEx4qGp5C3pB4Xl29V6UhYSM6OprCQk2o2VvhcnqqFBjRbjkP2N3JmNecc/XOuf3Ae8DkEOWTXjAzLvnccN7ftF+nqEQGiHApjaXAGDMrNLMY4Crg5Q5jXgJmm1mUmSXgO321LsQ5pYcuP2U4rW2Ov3y2x+soIhIEYVEazrkW4FvA6/iK4Fnn3Bozm29m8/1j1gGvAZ8BnwCPOOdWe5VZAjM+O4Xx2cm8WLzL6ygiEgThck0D59wrwCsd1j3UYfke4J5Q5pITd/kpudz96nq2V9QzMuPE5tkREW+FxZGGDGyXTh6OGby4suNlKhHpb1Qa0ueGp8UzszCdl4p3Dfp740X6O5WGhMTlU3LZsr+eVbtqvI4iIidApSEhcdGkHGIiI/jTSl0QF+nPVBoSEqnx0ZwzYRgvFe/mUEur13FEpJdUGhIyc2fkU1nfxOtrNPOtSH+l0pCQOfOkoYxIj+eZj3d4HUVEekmlISETEWFcdWo+i7dUsKW8zus4ItILKg0JqS9PzyMqwli0dGf3g0Uk7Kg0JKSGJcdx3sQs/ri8VBfERfohlYaEnC6Ii/RfKg0JucMXxH+/ZLvXUUSkh1QaEnIREcZXZ43kk62VrNY7xEX6FZWGeOJfT80nMSaSRz/Y6nUUEekBlYZ4IjU+mitPHcGfP93N3ppGr+OISIBUGuKZr59eSJtzPLF4m9dRRCRAKg3xTH5GAhcUZfPUku3UH2rxOo6IBEClIZ66YXYhBxpb+OPyUq+jiEgAVBriqWkj0zklP41HPthCc2ub13FEpBsqDfHcv501mp2VB3mpWB8HKxLuwqY0zOxCM9tgZiVmdlsX4041s1YzuyKU+aTvnDcxi4k5KSx4axMtOtoQCWthURpmFgn8GrgImAjMNbOJxxn3U+D10CaUvmRm/Ps5Y9hW0cDLn+poQySchUVpADOAEufcFudcE7AIuKyTcd8GngfKQhlO+t75E7MYn53MgrdKaG1zXscRkeMIl9LIBdrPlV3qX3eEmeUC/wQ81N2Lmdk8M1tmZsvKy8uDGlT6RkSEcfM5Y9iyv56/fKajDZFwFS6lYZ2s6/jr5i+BW51z3c6n7Zxb6Jyb7pybnpmZGYx8EgIXFGUzLiuZ+9/UtQ2RcBUupVEKjGi3nAd0/HVzOrDIzLYBVwAPmtnlIUknIRERYXz3/LFsKa/nOb1vQyQshUtpLAXGmFmhmcUAVwEvtx/gnCt0zhU45wqAPwI3OudeDHlS6VPnT8xi+sgh3PvGRhqa9C5xkXATFqXhnGsBvoXvrqh1wLPOuTVmNt/M5nubTkLJzPjBnPGU1x7ikfc1A65IuInyOsBhzrlXgFc6rOv0ordz7rpQZBJvTBuZzoVF2fz23c3MnZFPZnKs15FExC8sjjREOvr+heNobGnj/jc3eh1FRNpRaUhYGpWZxNUz83nmk52s33vA6zgi4qfSkLD1H+eOJSUuih++uAbn9IY/kXCg0pCwNSQxhtsuGs8n2yr508pdXscREVQaEua+PG0EU0akcecr66g52Ox1HJFBT6UhYS0iwvify0+mor6J+97QRXERr6k0JOydnJvKNTNH8uTibazcUeV1HJFBTaUh/cL3LhxHVkoc3//jZxxq6Xb6MRHpIyoN6RdS4qK5658nsamsjgfe3OR1HJFBq8elYWaJ/g9DEgmps8cN44ppeTz07hZWldZ4HUdkUOq2NMwswsy+YmZ/NbMyYD2wx8zWmNk9Zjam72OK+Nx+8UQyEmP43h8/1WkqEQ8EcqTxNjAa+AGQ7Zwb4ZwbBswGlgB3m9k1fZhR5IjUhGju/pdJrN9by89e2+B1HJFBJ5AJC891zh1zg7xzrhLfR68+b2bRQU8mchxfHJ/FtaeN5NEPtjJ7zFDOHjfM60gig0a3RxqHC8PM/qfjtsPXNjorFZG+9IM5Exifncx/Pvcp5bWHvI4jMmj05EJ4rpnNPbxgZsOAvwc/kkj34qIj+dXcU6htbOGW5z6lrU1zU4mEQk9K45vAPDObYWanAm8BP++bWCLdG5OVzA+/NJH3Npaz4O0Sr+OIDArdXtMwsyeBFcBK4CbgaaAFuNw5p7+p4qmvzMhn+bYq7vv7RiblpfIFXd8Q6VOBHGk84R/3DXyFUQBUAdeY2RV9F02ke2bGHf80ifHZKdz8zEq2V9R7HUlkQAvkQvibzrl7nXPXOuemAEOBW4DNwKw+zifSrfiYSH57zTTMjG/+bjn1h1q8jiQyYAXy5j5rv+yca3HOfeac+51z7j87GyMSavkZCdx/1RQ27qvl5kXFtOrCuEifCOT01Ftm9m0zy2+/0sxizOyLZvYEcO2JBjGzC81sg5mVmNltnWy/2sw+8z8+MrPJJ/o9ZWA5e9wwfvSlIv6+bh93vrLO6zgiA1Igb+7bBLQCfzKzHKAaiMdXOH8D7nPOFZ9ICP/7PX4NnAeUAkvN7GXn3Np2w7YCZznnqszsImAhMPNEvq8MPNeeXsDW/fU8+sFWCoYm8tVZI72OJDKgBFIapzvn5pnZDUA+kAkcdM5VBzHHDKDEObcFwMwWAZcBR0rDOfdRu/FLgLwgfn8ZQG6/ZCI7Khv475fXkJ0Sx3kTs7yOJDJgBHJ66nUzWwxkAV8DhgONQc6RC+xst1zqX3c81wOvHm+jmc0zs2Vmtqy8vDxIEaW/iIwwfjX3FE7OTeWmp1ewZEuF15FEBoxA7p66Bbga3ymqQuB2YJV/lts/BClHZxfSO72SaWZfwFcatx7vxZxzC51z051z0zMzM4MUUfqTxNgoHr/uVPLTE7jhiWWs3qWp1EWCIaB3hPtPG53rnLvdOXe5c24MvusJ9wUpRykwot1yHrC74yAz+xzwCHCZc06/PkqXhiTG8LvrZ5AaH83XHvuETftqvY4k0u8FPI2Ic25jh+U659ySIOVYCowxs0IziwGuAl5uP8B/99YLwFc7ZhE5npzUeH5/w0wiI4y5Dy9ho4pD5ISExce9OudagG8BrwPrgGedc2vMbL6ZzfcP+yGQATxoZsVmtsyjuNLPFA5NZNG8WUSY8RUVh8gJMecG9pugpk+f7pYtU78IbC6vY+7CJbS2OX5/w0wm5KR4HUkkLJnZcufc9M62hcWRhkgojM5MYtG8WcRERXDlbxezbFul15FE+h2VhgwqozKTeG7+aQxNiuWaRz/m7Q1lXkcS6VdUGjLo5A1J4Ln5pzFqaBL/54llPL+81OtIIv2GSkMGpaFJsSz65ixmFKZzy3Ofcu8bGxno1/dEgkGlIYNWSlw0j399BldMy+OBNzfxnT8U09jc6nUskbAWyNxTIgNWTFQE91zxOQqHJnLP6xvYVtHAb6+ZRnZqnNfRRMKSjjRk0DMzbvrCSTx0zVQ27avlkl99wFLdWSXSKZWGiN+FJ+fw4k1nkBQbydyFS/jfD7fqOodIByoNkXbGZiXz0rfO5Oxxmfz4z2uZ//vl1Bxs9jqWSNhQaYh0kBofzcNfm87/u3gCb64r4+IH3mfFjiqvY4mEBZWGSCfMjBtmj+K5+acBcMVvPuLev22gubXN42Qi3lJpiHThlPwhvHLzbP7plDweeKuEK37zESVldV7HEvGMSkOkGylx0fziysn85uqpbK9sYM4D7/Prt0to0VGHDEIqDZEAXTQphzf+4yzOnTCMe17fwOUPfqhPBJRBR6Uh0gOZybE8ePU0fnP1VPbWHOLSBR/w4z+vobZRd1jJ4KDSEOmFiybl8OZ3z+IrM/N5/KNtnHvvu7xUvEvv65ABT6Uh0kupCdH8z+WT+NONZ5CZHMvNi4r58kOLWVWqU1YycKk0RE7QlBFpvHTTmfz0XyaxraKeS3/9Ad99tphd1Qe9jiYSdPq4V5Egqm1sZsHbJfzvh9sAuO70Am48ezRpCTHeBhPpga4+7lWlIdIHdlUf5N6/beSFlaUkxURx/exCvnFmISlx0V5HE+lWv/iMcDO70Mw2mFmJmd3WyXYzswf82z8zs6le5BQJRG5aPL+4cjKv3jyb00/K4Jd/38Tsn77Ngrc2ccB/p9VTTz1FQUEBERERFBQU8NRTT3mcWqR7YXGkYWaRwEbgPKAUWArMdc6tbTdmDvBtYA4wE7jfOTezu9fWkYaEg9W7arjvjY28ub6M5NgopqbU8fydN1Ffue/ImISEBBYuXMjVV1/tYVKRro80wuVDmGYAJc65LQBmtgi4DFjbbsxlwJPO13JLzCzNzHKcc3v6JNGrt8HeVX3y0jL4nAw8CtQXtrCr+iCV1YeY/2/5tNYn01q7H9fSBEDc+/8OTU97mlUGiOxJcNHdQX/ZcDk9lQvsbLdc6l/X0zEAmNk8M1tmZsvKy8uDGlTkRCTGRDF2WDKH9m6itaGayKR0YnLGEj00n4jYRBobG72OKNKlcDnSsE7WdTxvFsgY30rnFgILwXd6qleJ+qChRQ679scFbN++icjEISRP+xJJUy4kckgKVJVyd9FFXDplOAkx4fLXU+QfwuVIoxQY0W45D9jdizEi/cIdd9xBQkICrfVVVL/3JLsevI7aN39DVk4Ot72wipl3vsl/v7yGjftqvY4qcpRwKY2lwBgzKzSzGOAq4OUOY14Gvua/i2oWUNNn1zNE+tjVV1/NwoULGTlyJGZGfm4OD3xnLkt+9CWem38a54wfxtMf7+D8+97j8l9/yDOf7ND8VhIWwuLuKThyd9QvgUjgMefcHWY2H8A595CZGbAAuBBoAL7unOv2tijdPSX9VUXdIf60chd/WLqTTWV1xEVHcGFRNv88NY8zThpKZERnZ2xFTpze3KfSkH7MOcfKndU8v7yUP3+6mwONLQxLjuWSzw3n0inDmZyXiu93KpHgUGmoNGSAaGxu5a31Zby4chfvbCinqbWN/PQE5kzK4eJJOZycm6ICkROm0lBpyABUc7CZ11fv5c+f7eajzRW0tjnyhsRzQVE2FxRlM23kEJ3Ckl5Raag0ZICrqm/ijbX7eGX1Hj4qqaCptY2MxBi+MH4Y504YxuwxmSTG6hZeCYxKQ6Uhg0htYzPvbCjnb2v38c6GMmobW4iJjGBGYTpnj8vk7HHDGJ2ZqNNYclwqDZWGDFLNrW0s21bFW+v38c6GcjaV1QG+CRVnjxnK7DGZnDY6g/RETd0u/6DSUGmIAFBa1cA7G8r5YNN+Pty8n9rGFgAm5qRwxkkZnDY6g+kF6ZrCfZBTaag0RI7R0trGZ7tq+KhkPx+WVLB8exVNrW1EGBQNT2VGYTqnFqRzasEQMpJivY4rIaTSUGmIdKuxuZWVO6pZsqWCxVsqKN5ZTVNLGwCjMhOZlj+E6QVDmJo/hNGZSUTozqwBS6Wh0hDpsUMtrawqreGTbZWs2F7F8u1VVDX4pjJJjo1iSn4ak/PSmDwijckjUhmWHOdxYgmW/vB5GiISZmKjIplekM70gnTA9870LfvrWbmjmpU7qli5o5rfvLuZ1jbfL57ZKXFMyktlUq7vUZSboiIZgFQaIhIQM2N0ZhKjM5O4YloeAAebWlm7p4binTWsKq3ms101vLH2H59GmJkcS9HwFCbk+B4Tc5IpyEgkKjJc5kqVnlJpiEivxcdEMm1kOtNGph9ZV9vYzNrdB1iz+wCrd9ewbk8tH2zaQov/iCQmKoKxWUmMy0phXHYSY7OSGZuVTE5qnN470g+oNEQkqJLjopk5KoOZozKOrDvU0kpJWR3r99SyYV8t6/Yc4IOScp5fUXpkTFJsFKOHJXFSZhInDfM9Rmcmkp+eoCOTMKLSEJE+FxsVSdHwVIqGpx61vrqhiQ17a9lUVkdJWR0b99Xy/qajyyQ60shPT2BUZhKFQxMpHJpIQYbvz6yUWB2dhJhKQ0Q8k5YQc8xRCfgmY9xcXseW8nr/n3Vs3V/PuxvLj9wGDBAXHUFBhu9oZGRGAvn+5/npCeSmxRMTpSOUYFNpiEjYSY2PZmq+7z0h7bW2OXZXH2RbRT3bKhrYtr+e7RX1RwrlULtCMfPd0TViSAJ56fHkDUkgLy2evCHxDE+LJyctjtioyFD/p/V7Kg0R6TciI4wR6QmMSE9g9pijt7W1OcpqD7GzqoHtFQ3sqGygtKqB0sqDLN5cwd4Du+j4trRhybHkpMWTmxZHTmo8Oan+P9PiyEmNIzMpVtdTOlBpiMiAEBFhZKfGkZ0ax6kF6cdsb2ppY29NI6XVDeyubmRX1UF2VTewp6aRDXtreXt9OQebW49+TfPdNpydEsewlDiyU+LISollWEocWSlxDEuOZVhyLEMSYgbNO+RVGiIyKMRERZCfkUB+RkKn251zHDjYwu6ag+ypOcjemkPsrTnInppG9tUeYkdFA59sraTmYPMxXxsVYWQmx5LpL5HM5FiGJrV/xDDUvy4lLqpfX7xXaYiI4HvzYmpCNKkJ0UzISTnuuMbmVsprD7H3QCNlBw5RVttIWe0hymsPUVZ7iNKqgxTvrKGy/hBtnczSFB1pZCTGkpEUQ0ZSLBmJMaT7H+2fpyfGMCQhhtT46LA6ivG8NMwsHfgDUABsA650zlV1GDMCeBLIBtqAhc65+0ObVEQE4qIjj1xX6Uprm6Oyvon9dYeOPCrqmthf51tXWd9ERd0hNpfVUVnfdMypscMizHeXWVpCNOkJMaQlxDAkIZq0hOgj69PifX+mxv9jfWJMZJ8c0XheGsBtwJvOubvN7Db/8q0dxrQAtzjnVphZMrDczN5wzq0NdVgRkUBEtjtlFYiDTa1UNjRRVd9ERX0TlfWHqKpvpqqhicr6JqobfM93VR9kze4aqhuaj1s0AEOTYlj2/84L1n/OEeFQGpcBZ/ufPwG8Q4fScM7tAfb4n9ea2TogF1BpiMiAEB8TSW5MPLlp8QF/TWNzK9UNzdQcbKa6oYmqhmYOHGym+mBTn+UMh9LI8pcCzrk9Zjasq8FmVgCcAnzcxZh5wDyA/Pz84CUVEQkjcdGRZKdGkp0autmEQ1IaZvZ3fNcjOvqvHr5OEvA88B3n3IHjjXPOLQQWgu/zNHryPURE5PhCUhrOuXOPt83M9plZjv8oIwcoO864aHyF8ZRz7oU+iioiIl0Ih7c6vgxc639+LfBSxwHmuwXgUWCdc+7eEGYTEZF2wqE07gbOM7NNwHn+ZcxsuJm94h9zBvBV4ItmVux/zPEmrojI4OX5hXDnXAVwTifrdwNz/M8/AMLn3S0iIoNUOBxpiIhIP6HSEBGRgKk0REQkYCoNEREJmEpDREQCptIQEZGAqTRERCRgKg0REQmYSkNERAKm0hARkYCpNEREJGAqDRERCZhKQ0REAqbSEBGRgKk0REQkYCoNEREJmEpDREQCptIQEZGAqTRERCRgKg0REQmY56VhZulm9oaZbfL/OaSLsZFmttLM/hLKjCIi4uN5aQC3AW8658YAb/qXj+dmYF1IUomIyDHCoTQuA57wP38CuLyzQWaWB1wMPBKaWCIi0lE4lEaWc24PgP/PYccZ90vg+0Bbdy9oZvPMbJmZLSsvLw9aUBGRwS4qFN/EzP4OZHey6b8C/PpLgDLn3HIzO7u78c65hcBCgOnTp7vAk4qISFdCUhrOuXOPt83M9plZjnNuj5nlAGWdDDsDuNTM5gBxQIqZ/d45d00fRRYRkU6Ew+mpl4Fr/c+vBV7qOMA59wPnXJ5zrgC4CnhLhSEiEnrhUBp3A+eZ2SbgPP8yZjbczF7xNJmIiBwlJKenuuKcqwDO6WT9bmBOJ+vfAd7p82AiInKMcDjSEBGRfkKlISIiAVNpiIhIwFQaIiISMJWGiIgETKUhIiIBU2mIiEjAVBoiIhIwlYaIiATMnBvYk8CaWTmwvZdfPhTYH8Q4waJcPaNcPaNcPTMQc410zmV2tmHAl8aJMLNlzrnpXufoSLl6Rrl6Rrl6ZrDl0ukpEREJmEpDREQCptLo2kKvAxyHcvWMcvWMcvXMoMqlaxoiIhIwHWmIiEjAVBoiIhKwQV8aZnahmW0wsxIzu62T7WZmD/i3f2ZmU8Mk19lmVmNmxf7HD0OU6zEzKzOz1cfZ7tX+6i6XV/trhJm9bWbrzGyNmd3cyZiQ77MAc4V8n5lZnJl9Ymaf+nP9uJMxXuyvQHJ58jPm/96RZrbSzP7Sybbg7i/n3KB9AJHAZmAUEAN8CkzsMGYO8CpgwCzg4zDJdTbwFw/22eeBqcDq42wP+f4KMJdX+ysHmOp/ngxsDJOfsUByhXyf+fdBkv95NPAxMCsM9lcguTz5GfN/7+8CT3f2/YO9vwb7kcYMoMQ5t8U51wQsAi7rMOYy4EnnswRIM7OcMMjlCefce0BlF0O82F+B5PKEc26Pc26F/3ktsA7I7TAs5PsswFwh598Hdf7FaP+j4906XuyvQHJ5wszygIuBR44zJKj7a7CXRi6ws91yKcf+xQlkjBe5AE7zHy6/amZFfZwpUF7sr0B5ur/MrAA4Bd9vqe15us+6yAUe7DP/qZZioAx4wzkXFvsrgFzgzc/YL4HvA23H2R7U/TXYS8M6Wdfxt4dAxgRbIN9zBb75YSYDvwJe7ONMgfJifwXC0/1lZknA88B3nHMHOm7u5EtCss+6yeXJPnPOtTrnpgB5wAwzO7nDEE/2VwC5Qr6/zOwSoMw5t7yrYZ2s6/X+GuylUQqMaLecB+zuxZiQ53LOHTh8uOycewWINrOhfZwrEF7sr255ub/MLBrfP8xPOede6GSIJ/usu1xe/4w556qBd4ALO2zy9GfseLk82l9nAJea2TZ8p7G/aGa/7zAmqPtrsJfGUmCMmRWaWQxwFfByhzEvA1/z34EwC6hxzu3xOpeZZZuZ+Z/PwPf/sqKPcwXCi/3VLa/2l/97Pgqsc87de5xhId9ngeTyYp+ZWaaZpfmfxwPnAus7DPNif3Wby4v95Zz7gXMuzzlXgO/fibecc9d0GBbU/RXV+7j9n3Ouxcy+BbyO746lx5xza8xsvn/7Q8Ar+O4+KAEagK+HSa4rgH8zsxbgIHCV898q0ZfM7Bl8d4kMNbNS4Ef4Lgp6tr8CzOXJ/sL3m+BXgVX+8+EA/xfIb5fNi30WSC4v9lkO8ISZReL7R/dZ59xfvP47GWAur37GjtGX+0vTiIiISMAG++kpERHpAZWGiIgETKUhIiIBU2mIiEjAVBoiIhIwlYaIiARMpSEiIgFTaYiEmJmda2a/8zqHSG+oNERCbzKw0usQIr2h0hAJvcnASjOLNbPHzezOw3MWiYS7QT33lIhHJuP7TIbXgUeccx1nJRUJW5p7SiSE/NOR7we2A990zi32OJJIj+j0lEhoTcQ39X0L0OpxFpEeU2mIhNZk4CN8n33wv2aW5XEekR5RaYiE1mRgtXNuI3Ar8Kz/lJVIv6BrGiIiEjAdaYiISMBUGiIiEjCVhoiIBEylISIiAVNpiIhIwFQaIiISMJWGiIgE7P8DpSRNZ9iRPq0AAAAASUVORK5CYII=\n",
      "text/plain": [
       "<Figure size 432x288 with 1 Axes>"
      ]
     },
     "metadata": {
      "needs_background": "light"
     },
     "output_type": "display_data"
    }
   ],
   "source": [
    "from scipy.special import gamma\n",
    "import scipy.optimize\n",
    "# expression for k, the shape factor ('x' here)\n",
    "# the point where this function reaches zero is the correct k value\n",
    "def f1(x, Mn, Mw):\n",
    "    return (2. * x * gamma(2./x)) / gamma(1./x)**2 - (Mw / Mn)\n",
    "\n",
    "def f2(Mn, k):\n",
    "    return(Mn * k / gamma(1./k))\n",
    "\n",
    "# if we *know* the k value, does our expression for lambda hold? (should be ~40)\n",
    "print('the predicted value of lambda with k=2 is:', weib_M_n * 2. / gamma(0.5), '(should be ~40)')\n",
    "# good\n",
    "\n",
    "xrange = np.linspace(0,4,101)\n",
    "plt.figure()\n",
    "plt.plot(xrange,f1(xrange,weib_M_n, weib_M_w), label=r'$\\frac{k^2 \\Gamma(\\frac{2+k}{k})}{\\Gamma(1/k)^2}$')\n",
    "plt.plot(xrange, np.zeros_like(xrange), label='$y=0$')\n",
    "plt.ylim(-0.5,1)\n",
    "plt.legend()\n",
    "plt.xlabel('$k$')\n",
    "plt.ylabel('$f(k)$')\n",
    "\n",
    "# try numeric solver\n",
    "a=scipy.optimize.root(f1, args=(weib_M_n, weib_M_w), x0=1.)\n",
    "recovered_k = a['x']\n",
    "print(recovered_k)\n",
    "# Now that we have the shape factor, plug it in to the other expression to solve for lambda\n",
    "# lambda = M_n * k / Gamma(1/k)\n",
    "recovered_lambda = f2(weib_M_n, recovered_k)\n",
    "print('recovered lambda:', recovered_lambda)\n",
    "plt.scatter(recovered_k, 0, color='k')\n",
    "plt.savefig('k_numerical_solution.svg')"
   ]
  },
  {
   "cell_type": "code",
   "execution_count": 7,
   "metadata": {},
   "outputs": [
    {
     "data": {
      "image/png": "iVBORw0KGgoAAAANSUhEUgAAAX4AAAEGCAYAAABiq/5QAAAAOXRFWHRTb2Z0d2FyZQBNYXRwbG90bGliIHZlcnNpb24zLjMuMiwgaHR0cHM6Ly9tYXRwbG90bGliLm9yZy8vihELAAAACXBIWXMAAAsTAAALEwEAmpwYAABB+0lEQVR4nO3dd3yN5//H8deVnRCxgpgxK0ISm1pRs/asKDVLW1qlu99+W3TxVbVVq61VihqtPWrvkRAzCBWbDCMkQsb1++PE+aHBQZI7OefzfDzOI+e+zz3ed8Tn3Oc6931dSmuNEEII22FndAAhhBCZSwq/EELYGCn8QghhY6TwCyGEjZHCL4QQNsbB6ACWyJ8/v/b29jY6hsho0eGmn/nLZsruImIjAPDO5Z0p+xMis4WEhERrrT0fnp8tCr+3tzfBwcFGxxAZbXpL08/eKzJld71X9zbttvn0TNmfEJlNKXUmrfnS1COEEDZGCr8QQtgYKfxCCGFjskUbvxDWJDExkfPnz5OQkGB0FGElXFxcKFq0KI6OjhYtL4VfiEx2/vx53N3d8fb2RilldByRzWmtiYmJ4fz585QsWdKidaSpR4hMlpCQQL58+aToi3ShlCJfvnxP9QlSCr8QBpCiL9LT0/49SeEXFrlz5w67du0iMjISgMjISL766ivCwsIASElJITk52ciIQggLSeEXj3TmzBnOnTsHwLlz56hduzYrVphurrpy5QpffPEFR48eBSAkJAQPDw/WrVtnWF5hmZiYGAICAggICKBQoUIUKVLEPH337t102UdgYCAvvPACfn5+lC9fnrfffpvr16+bX3/xxRcfu/6333772NdbtGjB9evXiYiIoGLFik+VbdOmTezYscM8/eOPPzJr1qyn2kZ2J4VfpOnq1auUL1+e0aNHA5DLszBjf5mDfYkqTNt2mv233Jm36zQuZWpxMvIW7rk86NatG/7+/gCsXbuWt99+mxs3bhh5GCIN+fLlIzQ0lNDQUN58802GDBlinnZyciIpKSld9jNnzhwOHjzIwYMHcXZ2pm3btubX7i+8aXlU4ddak5KSwsqVK8mdO/cz5Xq48L/55pv06NHjmbaVXclVPcLs1KlTLFu2jMGDB+OROw9fT5rORfLw0veb+CcqDvCA8PNpruvmZE+FgJ4sPhpLS78cHDp0iNWrVzNmzBjA9B9W2rWzrl69epE3b172799PlSpVcHd3J2fOnHzwwQcAVKxYkeXLl+Pt7c3s2bOZMGECd+/epWbNmvzwww/Y29s/cttOTk6MGjWKMmXKcODAAfz9/cmZMye3bt3i0qVLdOnShdjYWJKSkpgyZQorVqzg9u3bBAQE4OvryzfffMPLL79Mw4YN2blzJ3/99RcNGjQwd+OSlJREz5492b9/P+XKlWPWrFm4ubmZu3rJnz8/wcHBfPDBB8yYMYMff/wRe3t7Zs+ezcSJE1m/fr35WO+9GcbHx1O6dGmmTZtGnjx5CAwMpGbNmmzcuJHr16/z66+/Uq9evUz5t8kIUviF2dSpU/npp59w823I76FXiYhxx8k+hZqlXOlavTgl8+egWF43Crg7k5SiSUhM5sbtRMIuxXLkYiwhZ64xYtUxRqw6RpXitfhufkfsHRxJSkoiMDCQPn360KdPH6MPM0sZvuwIRy/Gpus2KxTOxdDWvk+93okTJ1i3bh329vYMGzYszWXCwsKYP38+27dvx9HRkQEDBjBnzpwnnjHb29vj7+/PsWPHzJ8KAX7//XeaNWvGZ599RnJyMvHx8dSrV49JkyYRGhoKQEREBMePH2f69On88MMP/9r28ePH+fXXX6lTpw59+vThhx9+ML9hPczb25s333zzgTe19evXm1/v0aMHEydOpEGDBnzxxRcMHz6ccePGAaY3mD179rBy5UqGDx+erZs1pfDbuCtXrnDz5k1Kly6Nb6u+lNABfLv+PH5FPRgfFEAjn4LkdH70n0kxoGIRDzqnTp+NiWfZwYssCjnPkAVHmLgpgh6V8+HhkfuZP5qLzNG5c+fHnrmDqUiGhIRQvXp1AG7fvk2BAgUs2n5a43tXr16dPn36kJiYSLt27QgICEhz3RIlSlCrVq00XytWrBh16tQBoHv37kyYMOGRhf9xbty4wfXr12nQoAEAPXv2pHPnzubXO3ToAEDVqlWJiIh46u1nJVL4bVhKSgrNmzfH3smV0n1Gs/v0NWqU8ubdxmV5sfSzXWdePJ8bAxuW4c0GpVl9+DITN4QzbO1ZKjX/mLI1KgGms7y4uDhef/11m2/+eZYz84ySI0cO83MHBwdSUlLM0/euEdda07NnT0aMGPFU205OTubQoUP4+Pg8ML9+/fps2bKFFStW8Nprr/Hhhx+m+enh/mwPe/hv6N70/ceQHndJOzs7A6ZPL+n1PYhR5MtdG6aUokX/T4mqGMTRSzcZ2aES89+oRZ0y+Z+7INvbKVr6ebHq3XpM6FqZy7F3aDt5O0OXHGbu/D+YPXv2A4VFZC3e3t7s27cPgH379nH69GkAGjVqxMKFC82X9V69epUzZ9Ls+dcsMTGRTz/9lGLFiuHn5/fAa2fOnKFAgQL069ePvn37mvfp6OhIYmKiRVnPnj3Lzp07AZg7dy5169Y1H0NISAgAixYtMi/v7u7OzZs3/7UdDw8P8uTJw9atWwH47bffzGf/1kbO+G3QwoULuRUXz4lclfn9TA4a1q3F/zr6UTCXS7rvSylFG//CNCjnyeg1x5m16wwl677Dd23KYm9vz+3bt4mNjaVgwYLpvm/x7Dp27MisWbMICAigevXqlCtXDoAKFSrw9ddf07RpU1JSUnB0dGTy5MmUKFHiX9vo1q0bzs7O3Llzh8aNG7NkyZJ/LbNp0ya+++47HB0dyZkzp/myyv79++Pn50eVKlX45ptvHpvVx8eHmTNn8sYbb1C2bFneeustAIYOHUrfvn359ttvqVmzpnn51q1b06lTJ5YsWcLEiRMf2NbMmTPNX+6WKlWK6dOtc6wGlVa7W1ZTrVo1LQOxpA+tNQ0bNSbs4nVc2g5nQMMyfND0BeztMqfJZcepaN6dF0rs7US+bOvL8gmfsWPHDg4dOoTb/NT2VCsfiCUsLOxfTR5CPK+0/q6UUiFa62oPLytn/DYm+tZd7Jp9jHv0Tb7vWpm2AUUydf8vls7PykH1GDI/lI8XHaKhX0s+qFMHNze3TM0hhC2TNn4bERwcTOegVwmasoVLt1L47c3ATC/693i6OzOzTw3eCizNxhh3djtX4dadJG7F3eJGrNzwJURGk8JvIzZt38WKdZs5eymKab2qU7t0PkPz2NspPm5enhEdKrE1PJrOU3Zw/MQJjh8/Ln3+CJHBMrzwK6XslVL7lVLLU6fzKqX+VkqFp/7Mk9EZbF383SQ22flTtN8PzHq7meFF/35daxRnWq/qnL0aj8pTlBd8fJ94LbkQ4vlkxhn/u0DYfdOfAOu11mWB9anTIgNorfnss894bcRcjl6MZUqPWlmq6N/ToJwnv71ek2Qc+OfaXc5djWPs2LEcOXLE6GhCWKUMLfxKqaJAS+CX+2a3BWamPp8JtMvIDLYsJiaGKb/MYP2aFfynhQ+NfLLuJZNViufBxysXSSmajmPXMvJ/o/jll1+evKIQ4qll9Bn/OOAj4P47dQpqrS8BpP5M835vpVR/pVSwUio4Kioqg2Napy1nE8gR9D1vDPmEvnUtG5LNSDmdHajglYs7Djnw7jOOj4c9/vpt8ezs7e0JCAigYsWKtG7d+oEuk7OLYcOGmXuPfXj+va6my5YtS4cOHczdhwO8/vrrD0w/bMaMGVy8ePGRr3/xxRfmfnq8vb2Jjo62OHNERAS///67eTo4OJhBgwZZvH56ybDCr5RqBURqrUOeZX2t9VStdTWtdTVPT890TmfdEhMT+d+EH/l08QHq+Jbg6w5+2aZrhBxODszoXZ2bDh70mh7MqbMXef/999Otn3hh4urqSmhoKIcPHyZv3rxMnjzZ6EjA/3e7/LzudTUdHh5Oly5deOmll7h3AvnLL79QoUKFR677uMKfnJzMl19+SePGjZ8p18OFv1q1akyYMOGZtvU8MvKMvw7QRikVAcwDXlJKzQauKKW8AFJ/RmZgBps0e85cPnn3LfSFo0wIqoyjffa6eKty8Tz89FpVTkXdovvX05kyZYr5Vn6R/mrXrs2FCxcAU9fczZs3p2rVqtSrV49jx44Bps782rdvj7+/P/7+/ub+7MeMGUPFihWpWLGiuRfLjz/++IFeNIcNG8b3338PwHfffUf16tXx8/Nj6NChgKkY+vj4MGDAAKpUqcK5c+fSXA7gm2++4YUXXqBx48YcP37couPr0qULTZs2NRfcwMBAgoODSU5OplevXlSsWJFKlSoxduxYFi5cSHBwMN26dSMgIIDbt2/j7e3Nl19+Sd26dVmwYAG9evVi4cKF5u1/99131KhRgxo1anDy5EmAfy2TM2dOAD755BO2bt1KQEAAY8eOZdOmTbRq1QowdX/Rrl07/Pz8qFWrFgcPHjT//vr06UNgYCClSpVKlzeKDKsIWutPtdZFtdbeQBCwQWvdHVgK9ExdrCfw7/u4xXM55VGZgl1H8NMnPSmQAd0wZIZ6ZT0Z16Uyl/MF0H7EImrUqPnklbKpwMBAZsyYAZg+rQUGBjJ79mwA4uPjCQwMZP78+YCpB8nAwEAWL14MQHR0NIGBgSxbtgyAy5cvP9W+k5OTWb9+PW3atAFMXSVMnDiRkJAQRo8ezYABAwAYNGgQDRo04MCBA+zbtw9fX19CQkKYPn06u3fvZteuXfz888/s37+foKAgc16AP/74g86dO7N27VrCw8PZs2cPoaGhhISEsGXLFsDUtXKPHj3Yv38/x48fT3O5kJAQ5s2bx/79+1m8eDF79+61+DirVKlifhO7JzQ0lAsXLnD48GEOHTpE79696dSpE9WqVWPOnDmEhobi6uoKgIuLC9u2bSMoKOhf286VKxd79uzh7bffZvDgwY/NMXLkSOrVq0doaChDhgx54LWhQ4dSuXJlDh48yLfffvtAZ3XHjh1jzZo17Nmzh+HDh1vcj9GjGHHn7kjgD6VUX+As0PkJywsL3blzh2Uh/zB791nefrUNDV+wrLvcrKqlnxeRNyswfNlR/rf6GAEqAnt7e5o2bWp0tGzv3kAnERERVK1alSZNmnDr1i127NjxQFfEd+7cAWDDhg3mfnTs7e3x8PBg27ZttG/f3txzZocOHdi6dSuDBg0iMjKSixcvEhUVRZ48eShevDgTJkxg7dq1VK5cGYBbt24RHh5O8eLFH+h2ee3atWkud/PmTdq3b2++y/vem5Ul0uqaplSpUvzzzz+88847tGzZ8rF/V126dHnka127djX/fLiYP41t27aZO5N76aWXiImJMY9g17JlS5ydnXF2dqZAgQJcuXKFokWLPvO+MqXwa603AZtSn8cAjTJjv7Zm+Ncj+G7MOAL/M5OPmpc3Ok666PWiN/9ExfHj5pPYL/kP3oU9adKkSbb5zsISmzZtMj93dHR8YNrNze2BaQ8Pjwem8+fP/8B0oUKFLNrnvTb+Gzdu0KpVKyZPnkyvXr3InTu3eQCUJ3lcP1+dOnVi4cKFXL582XyWrLXm008/5Y033nhg2YiIiAe6XX7UcuPGjXvmf/f9+/dTrdqDXdbkyZOHAwcOsGbNGiZPnswff/zBtGnT0lzf0m6h0+oSWmtt0XdUaf0+723vXpfQkD7dQmevxl/xWGfdK+BetRUT+jTEycE6/mmVUgxtXYHAFwqS0vhD/jt+hlUVfaN5eHgwYcIERo8ejaurKyVLlmTBggWAqRAdOHAAMHXHPGXKFMDUPBQbG0v9+vX566+/iI+PJy4ujj///NM8HGFQUBDz5s1j4cKFdOrUCYBmzZoxbdo0bt26BcCFCxfM3Tvf71HL1a9fnz///JPbt29z8+ZNc/PWkyxatIi1a9eaz8zviY6OJiUlhY4dO/LVV1+Zv0d6VLfNj3KvWWv+/PnUrl0beLBL6CVLlpibZh637fr16zNnzhzAdDKQP39+cuXKZXGOpyGdtFmJTccj2XY1B5/993N8vDLmj8UoDvZ2THq1Mh2u3+b9P4+xqEAugjev5ZVXXjE6mlWoXLky/v7+zJs3jzlz5vDWW2/x9ddfk5iYSFBQEP7+/owfP57+/fvz66+/Ym9vz5QpU6hduza9evWiRo0agOkyyXvNM76+vty8eZMiRYrg5eUFQNOmTQkLCzMXx5w5czJ79ux/3an9qOWqVKlCly5dCAgIoESJEo8d83bs2LHMnj2buLg4KlasyIYNG3j46sALFy7Qu3dv85n5vcFlevXqxZtvvomrq6u5n//HuXPnDjVr1iQlJYW5c+cC0K9fP9q2bUuNGjVo1KiR+RODn58fDg4O+Pv706tXL/PvC0xf4vbu3Rs/Pz/c3NyYOXNmmvtLD9ItsxX47fd5fDxlEeVa9mPNB41wdsimXR5Mb2n6+YhumU9Hx9Fm4jZ02BqOLBjLnj17zEMAPgvplllYk6fpltk62gNs3NQ/1xNz6gCjXqmcfYu+BUrmz8HYLgHc9A6k039//FebrRDCMlL4s7njl29yoUw73hs/jxqlrP9Gt8YVCvJuk/LsTSzK7N1nOX36tPnKEyGEZaTwZ2ORkZF8OG0N7i6OfNSiotFxMs3gRmUJfMGToXO3UcnPn2HDhhkdSYhsRQp/NtZvyKcsH9ad/jULkCeHk9FxMo2dnWLMKwEUKFgIr0a96NGnn9GRhMhWpPBnU3eSkrlS8mUqBn3EG038jI6T6fLmcGJC18ok+zRjSvANtNbPfTejELZCCn82NW1bBJeTXPnh80E4ZLO+eNJLjZJ5ea9JOZYeuEjjDt0JCgp67E1FQggT26wY2dy6zdv5ZEAvahdS1C2b3+g4hhoQWIZ6ZfNz6JYbhb3LpkvPjkJYO7mBKxv6ecV24i+G82HrAKOjGM7OTjG6sz+HL3QmIo8byVphvRe0CpE+5Iw/m7kSm8AB50oM/GE5VUoXNjpOllAwlwsjOvhx6MIN3p/yJ2+++aY0+Vjgp59+QinF5s2bzfMmTZqEUso80MjzSEhIoEaNGvj7++Pr6/tA98pg6tagUqVKBAQEpHlPxqPWP3fuHA0bNsTHxwdfX1/Gjx//3FltjRT+bGbojNUkJWvea/bogSRsUfOKhQiqXoy5KzexeMlSzp49a3SkLO/gwYP4+fkRFmYaEjs+Pp5ff/0VT09PKlWq9Nzbd3Z2ZsOGDRw4cIDQ0FBWr17Nrl27Hlhm48aNhIaGktad+Y9a38HBge+//56wsDB27drF5MmTHzuilvg3KfzZyOJVG/jp3fZUunuU4vncjI6T5XzeqgK+DdtT8o2fyFtQPg09yaFDh+jatau5n/oJEybQuXNn7OzsKFjw+cdnVkqZByBJTEwkMTHxqTrYe9T6Xl5eVKlSBTB1eubj42MeSEZYRtr4s5GNUa54Nu7H9+/1NjpKlpTD2YExXSrT+ccdfL3sCLUdI2jbtm3W7s1z1Sdw+VD6brNQJXh55BMXCwsLY8aMGQwYMIAbN24wf/58xo4dy4YNG564br169dLsZXL06NEPDEuYnJxM1apVOXnyJAMHDqRmzf8fUEcpRdOmTVFK8cYbb9C/f/9/be9x64OpS+f9+/f/a754PCn82UREdBwrwq4y6N3BlCqcz+g4WVbVEnl4o0Fpvv/pN0b99S1Lly6ldevWRsfKcs6dO0e+fPkoVaoUkZGRjBo1infeeYcTJ07g5/fk+0K2bt1q0X7s7e0JDQ3l+vXrtG/fnsOHD1Oxouku8+3bt1O4cGEiIyNp0qQJ5cuXp379+havf+vWLTp27Mi4ceMyrPtiayWFP5voMehj7uBF/09lDJsnGdy4LOuPNOG0mxN1X8rio3VZcGaeEQ4ePGhux3d3d2f16tXs2bOHwYMHU6VKFc6fP89rr71GmzZt2LVr1wNDKYLlZ/z35M6dm8DAQFavXm0u3IULm5rjChQoQPv27dmzZ8+/Cv+j1k9MTKRjx45069aNDh06PNfvwhZJG382cOpSDDtXLqREwj/ZdgzdzOTsYM+YoMroEtUZtuwocXFxRkfKcg4dOmQu/B9++CGTJk3C3t6eQ4cO4efnx4EDB2jXrh1DhgzBweHf54dbt24lNDT0X4/7i35UVBTXr18HTEM9rlu3jvLlTSPDxcXFmd844uLiWLt2rfkN4Unra63p27cvPj4+vPfee+n9q7EJUvizgdnBlyn2xlSmjRthdJRso2IRD95+qQwL1++meMnS/Pnnn0ZHylIOHTpkLrStWrUyD3py9OhRKlSowIEDB2jWrBnAM39HcunSJRo2bIifnx/Vq1enSZMmtGrVCoArV65Qt25d/P39qVGjBi1btqR58+YAtGjRgosXLz5y/e3bt/Pbb7+xYcMGAgICCAgIYOXKlc/7K7Ep0tSTxZ2PvsHvuyNoX7UE5Ytn78HTM9uAwDKsPHCefXsrkrdgEaPjZCn3hvh72L2hEE+ePEm5cuWIjo62eBzfh/n5+bF///40XytVqpR5WMeH3SvihQsXTnP9unXryn0az0nO+LO4Hm9/zOmpA+ldUy5PfFpODnZ836UqHi3eY8VF5yevIMymTZuGnZ0d+fPnZ/To0UbHEelMCn8WdutOEidT8lOx1ktULGH9g6xkhEpFPehfvxTzdp6ix1vvWTSGqhDWTgp/FrYg+Bx2pWrz66TvjY6Srb3bqCwl87kyf+4cVqxaY3QcIQwnhT+LSkpOYdSUGQQUdqNy8TxGx8nWXBztGf1qTQr2moBT9VeMjiOE4aTwZ1Hj5izj2JwvKRV70OgoVqG6d156BFZgxo7TrNxxkPPnzxsdSQjDSOHPonbHeeL7+nd8OUSGFUwvHzUvTz4XaN8skMFDhhgdRwjDSOHPgg6ev87eM9cY3KMDOXNIZ2zpJZeLI990qopH07fx7/iO0XGEMIwU/ixowEdDSQj5ky7Vixkdxeo09S1Ex/ZtmX04joTEZKPjCGEIKfxZTOTNBEL3h+B55yLuLo5Gx7FKw9r44qA0Bw4d4fTp00bHESLTSeHPYubvOUf+tp+y+I+5RkexWgVzufDRyxVITIGEJLkDVNgeKfxZSFJyCr9tO0G9svkpW8jD6DhWrXutEuT2KkG8Ux5uxCcaHccQGT304v2Sk5OpXLmyua8eS187fvy4uT+egIAAcuXKxbhx4wAYO3Ysvr6+VKxYka5du5KQkJCuma2ZFP4s5Jelmwn+tjMVUiKMjmL17O0UJfPnICklhXcmzE/3QpcdZPTQi/cbP348Pj4+T/3aCy+8YO75MyQkBDc3N9q3b8+FCxeYMGECwcHBHD58mOTkZObNm5euma2ZFP4sZHVYDPn9AundpqHRUWxCDmcHCuVyYf64Ybz30ac21/FXRg+9eM/58+dZsWIFr7/++lO99rD169dTunRpSpQoAUBSUhK3b98mKSmJ+Ph4c//+4smkd84s4nR0HKGxrvx35HgKFZReODNL0Txu+Lz6OZ4FC5GconGwz9xhGv+3538cu3osXbdZPm95Pq7x8ROXe56hF8HywVgGDx7MqFGj0lz2ca89bN68eXTt2hWAIkWK8MEHH1C8eHFcXV1p2rQpTZtm8UF3shA5488iRs1eiY69QpBcwpmp7O0UI3o3JfxaEtO3n+bGjRtGR8oUzzv0Ilg2GMvy5cspUKAAVatW/df6j3vtYXfv3mXp0qV07twZgGvXrrFkyRJOnz7NxYsXiYuLY/bs2RYevZAz/iwgITGZWWOG4ZySgOdkGUg9szWvWIgG5fLzXt8g5nrnZf3a1Zk2QLslZ+YZ4UlDL86YMYPSpUtz5MgRTp06xaBBg5g2bRpDhw41b8OSM/7t27ezdOlSVq5cSUJCArGxsXTv3p3Zs2c/9rWHrVq1iipVqpiboNatW0fJkiXx9DT1WtuhQwd27NhB9+7d0/13ZY2k8GcBa45cJk+rD/jipcKZVnDE/1NK8VXbSqxZXAcK5zY6TqZ4eOjFfPnymYde7NWrF+fPnyc2Npbw8HCcnZ355ZdfePPNNx/YhiUDro8YMYIRI0wjx23atInRo0ebC/vjXnvY3Llzzc08AMWLF2fXrl3Ex8fj6urK+vXrqVat2tP/ImxUhjX1KKVclFJ7lFIHlFJHlFLDU+fnVUr9rZQKT/1p811Pzt97jpLeJXi9g7RRGqV4Pjc+GzKQf/JWZ2t4tNFxMtyThl7MkycPc+fOpWXLlsTHx3Pr1i28vLwyLd+94RfBdLXR33///cCg6jVr1qRTp05UqVKFSpUqkZKSQv/+/TMtX7antc6QB6CAnKnPHYHdQC1gFPBJ6vxPgP89aVtVq1bV1urkpes6Z+UW+qOflhgdxXjTWpgemaTXql6616pe5umExCQd+N1GXaH7F3ripMkZtt+jR49m2LbTy8GDB3WVKlW01lrXqVNHBwcHG5xIPElaf1dAsE6jpmbYGX/qfm+lTjqmPjTQFpiZOn8m0C6jMmQHU5ZsJu7oJsrnlJtPjObsYM/wNr5E7FnH2B+nkZKSYnQkw1SqVImQkBAAtm3bZtEXsCL7yNCrepRS9kqpUCAS+FtrvRsoqLW+BJD6M81rF5VS/ZVSwUqp4KioqIyMaZjkFM32qznoOnYVr73S4ckriAxXv5wnQe9/g33rYVy4Lm/GwjplaOHXWidrrQOAokANpVTFp1h3qta6mta62r1v7q3N5hORXLqRQPe6ZXFwkO/Zs4qvu9TEwcGBzxeF8M8//xgdR4h0lynX8WutrwObgObAFaWUF0Dqz8jMyJAVffHNaGLmfULNYjmMjiLu4+XhyruNyjLv64E0adHappt8hHXKyKt6PJVSuVOfuwKNgWPAUqBn6mI9gSUZlSEruxp3l/AbKXgXK0re3LmMjiMe0qduSSo074Fbgz7cTU7/rhy0jXUPITLW0/49ZeQZvxewUSl1ENiLqY1/OTASaKKUCgeapE7bnOUHL+Ja4SUWLJhvdBSRBkd7OyZ91Iubecrz4+ZT6bptFxcXYmJipPiLdKG1JiYmBhcXF4vXybCGZa31QaByGvNjgEYZtd/sYtbavZQvWIDyheRsP6t6sXR+WvsX5puRozi+NBdTJoxJl+0WLVqU8+fPY60XLYjM5+LiQtGiRS1eXr5RNMCJy7Fs+n4g1WvXgSENjI4jHuOzFj7MGRvJ6p2nSUlJwc7u+T8kOzo6UrJkyXRIJ8SzkU7aDLB431nyvtSbj98dYHQU8QSFPFz4duRodKP32HBMztCFdZDCn8lSUjTLDkbycpuOtGvRxOg4wgJ9G5ShbIGcfDZ3K1t37DQ6jhDPTQp/Jtt67BLHNi+hWVl3o6MICzna2zG8rS8HZgyj4yuvyuWdItuTwp/JJvy2mKurJ+AeG2F0FPEUXiydn7Zv/Yccrf8jd/SKbE8KfyZKSEzmmGMZuo+Yw8vNpJknuxk3sD2unsUYvuyonPWLbE0KfyZaHxZJ3N1k3uzUVLpoyIbu3dH7x8SvaNq2s9FxhHhmUvgz0YRpc7izczb+Xm5GRxHPqHcd06hPx27YEX8n0eg4QjwTKfyZJDYhkeDgEO6G7yCHm6vRccQzcnKwY9bEkTi82ItftkUYHUeIZyKFP5OsOXwZ97rdWblljwyvmM3VKZOflpW8GDPvb6bPXWR0HCGemhT+TLIk9ALF8rpSo3Saww+IbOazlj5ErZvKkPffly96RbYjhT8TRN+6w5//exe1+zc527cShXO78sm343DvPJLNNjBGr7AuUvgzwYqDF7H3KMiLlcoaHUWko48716ds8UIMXXKYqKvXjY4jhMXkmsJMsOzAJWp1e5+R0iGbVXFysGN4G1+at+1E3XmJHAvZLp/oRLYgZ/wZ7OL12+w6dILWfoWNjiIyQL2yntSsG8g1Tz/OxsQZHUcIi0jhz2C/bwzlwpQ+XAtZbnQUkUFmj/qEfDXa8fXKY0ZHEcIiUvgz2KZT1ynfbiDdOrYxOorIIIVzuzKoUVmWLlvOkGHfGR1HiCeSwp+BLl6/zeHoFAa+M4jSpUsbHUdkoL51S0L4Zn7+eSpxCXeNjiPEY0nhz0ALt4cRf2ovjcrlNTqKyGBODnbM/PVn8r36HVO3RhgdR4jHksKfgWb+/gdRC4eTePWC0VFEJmhetQxtqpTghw3H2bb/qNFxhHgkiwq/UqqOJfPE/7t8I4For1oM/N90KlWqZHQckUn+29KHy4u+plXLliQmSiduImuy9Ix/ooXzRKpVhy+hHBwZ0ruTXNttQwrmcqHfW2/j9GIP1h+PMTqOEGl67A1cSqnawIuAp1LqvfteygXYZ2Sw7O7XuYtxvXCG4rmbGh1FZLJRg7pxVG3jy2VHqFc2Pzmc5T5JkbU86YzfCciJ6Q3C/b5HLNApY6NlX1diEzi4cyORu/6UAVdskIO9Hd+0r8jxzX/RpHMvo+MI8S+PrUpa683AZqXUDK31mUzKlO2tPXqFvE3eYmHvStLMY6OqlshLObcEQvcf5dDZGCoVz2d0JCHMLG3jd1ZKTVVKrVVKbbj3yNBk2diaw5cp5ZmDquWKGR1FGGjp9PGU6zWCL1ceR2ttdBwhzCwt/AuA/cB/gQ/ve4iHXI+/y7Ifv0GF/CFn+zbO08ONT1v4sOvYOYZNXWB0HCHMLC38SVrrKVrrPVrrkHuPDE2WTa0PiyT5TjwyrK4A6Fy1GGz7mW+GvM75qOtGxxECsLzwL1NKDVBKeSml8t57ZGiybGr1kctUevVTfvt5stFRRBZgZ6eYNul7vLp+y/hN8jWZyBosveSkZ+rP+5t3NFAqfeNkb/F3k9gcdpGutUpJM48wa1LLn4HXnPlx8yna+RWkzguFjI4kbJxFZ/xa65JpPKToP2TD0cv8M6kPl7f8bnQUkcUMalQGDi7l5Ub1ibt9x+g4wsZZdMavlOqR1nyt9az0jZO9rQw9Q76AxrR5qa7RUUQW4+bkQN+WLzLqQgQ/bgjj/ZYBRkcSNszSpp7q9z13ARoB+wAp/KnuJqWwNeIWPQZ9SsuW/kbHEVnQ5wN7cil3RX7aeYkONctSMn8OoyMJG2VpU8879z36AZUx3dUrUu08FU3M2XCaVihodBSRhQ1t7Qs3LtOu3/tybb8wzLN2yxwPlE3PINnd76u3c2n6O0TsWml0FJGFFczlQkDyMQ6t/I2pK/caHUfYKEvb+JdhuooHTJ2z+QB/ZFSo7EZrzb4YO+r3/Zw2rVoaHUdkcbPGfMmt4nX4MeQ6nQPvkjeHfHgWmcvSM/7RwPepj2+B+lrrTzIsVTZz5GIsUXcdGPhmPwoWlKYe8XguLs6M7dWQW3eSeO/nVUbHETbI0jb+zcAxTD1z5gGeOKioUqqYUmqjUipMKXVEKfVu6vy8Sqm/lVLhqT/zPM8BZAV/7ggj/tgWahaV23WFZV4o5I7/zb3MfL8j05dvMTqOsDGWjsD1CrAH6Ay8AuxWSj2pW+Yk4H2ttQ9QCxiolKoAfAKs11qXBdanTmdrC/5cQtSSUdyIlCEWheUmfPYWpV/uy9TQ28TdSTI6jrAhljb1fAZU11r31Fr3AGoAnz9uBa31Ja31vtTnN4EwoAjQFpiZuthMoN0z5M4yLly/zY2itflo8h8yxKJ4KoULFmDepBFcjkti9NrjRscRNsTSwm+ntY68bzrmKdZFKeWN6RLQ3UBBrfUlML05AAUesU5/pVSwUio4KirK0l1lunVHr6Ds7Hmj88vSTYN4atW889K4QDwj3urMmr1hRscRNsLS4r1aKbVGKdVLKdULWAFYdN2iUionsAgYrLWOtTSY1nqq1rqa1rqap6enpatlut+XrMEudBGeLnJNtng2A5r4ou7c4vM5W7iTlGx0HGEDHlv4lVJllFJ1tNYfAj8BfoA/sBOY+qSNK6UcMRX9OVrrxamzryilvFJf9wIiH7V+VhebkEjwnp1c2r4IZ2dno+OIbKpyxQqs2LKHSJeiTFx/0ug4wgY86Yx/HHATQGu9WGv9ntZ6CKaz/XGPW1GZ2j1+BcK01mPue2kp/9/bZ09gydPHzhq2nIjCvWZn1uw6hJOTXIstnt1LPoXoUNmL/42bxI6j0n2zyFhPKvzeWuuDD8/UWgcD3k9Ytw7wGvCSUio09dECGAk0UUqFA01Sp7OlDWGR5HFzpI6PDLEonl/nUoroNT/Q97/fk5icYnQcYcWedOeuy2Nec33cilrrbcCjvu1s9IT9ZnnJKZr5037AI+ES6r+NefShCmGZ2tUrM2neSkaFJPLDxlO821h6RREZ40ln/HuVUv0enqmU6gvY9NCL+89eIy4ujlz2idjZPWuXR0I8aOArzWhXuQjjlocQfOqS0XGElXrSGf9g4E+lVDf+v9BXw9QzZ/sMzJXlrT8WSf763Vj7RROjowgrM6ReEab0a0ynA4058fdcnBzkxEKkr8f+RWmtr2itXwSGAxGpj+Fa69pa68sZHy/rWnf4IjVK5iWXi6PRUYSV8S5SgN5vvcPdkvWYtCHc6DjCClnUO6fWeiOwMYOzZBvnrsazfepn+Hh5QL/VRscRVuinUcPI8UcokzedonGFgvgVzW10JGFF5DPkM9h4PBKXor683KSh0VGEFfuiZQVub5tFm54DSUiUG7tE+pHC/wzWh0US0KI7X//3Y6OjCCuWO4cT1Qo7EXPtOiNXSXcOIv1I4X9KcXeS2BJyhAZl8xodRdiAv36fwXtD/8eMHWfYcTLa6DjCSkjhf0rbwqM4P+dTtv481OgowgbY2dnxycs+eKnrdH//S27cTjQ6krACUvif0sZjkRRq8jofD37b6CjCRrg62VMmegdn1k7nw9nbjI4jrIAU/qegtWZzeDSt2ranSeNsf/OxyEZ+HDeKodNXsvZUPH/tlwF/xPORwv8Ujl2+yal9WwnIJ10wi8yVI0cOPnulLtW98/D+pAWcuxpvdCSRjUnhfwor950iavHXHF47z+gowgbZ2ymauJ7hn2lDCPpiCknSkZt4RhbdwCVMdp29Td0PfuGDAXL9vjBG71c7sf/EGVbeLcPEDScZ0qSc0ZFENiRn/Ba6EZ/IvnPXaftSbUqUKGF0HGGjHB0dmfLNJ3SsXoLxaw6x42TWHZZUZF1S+C20JTySmC2zKabkWmphvHfrFCJy1hCC3v4PV+PuGh1HZDNS+C305+Z93Nj5B3HnTxgdRQiKFy5Iu5bNSclXig8XHEBrueBAWE4KvwVSUjQHY114Y+pGunR5xeg4QqCU4vfpU/l6QBDrj0Xy67bTRkcS2YgUfgscvniD6Ft3aValJDly5DA6jhBmPV/0puilLbz3zgCCI64aHUdkE1L4LbAy+CRRi78mZ6wMgi2yFqUU9Yu74HjnBgNn7Zb2fmERKfwWWLPzADr6NDkcZVxdkfV8PXwoG9eu5NpdGDw/lJQUae8XjyeF/wmux9/ljF0hvpq7idq1axsdR4h/sbOzw69YHt6r78Vfk7/i+5UHjI4ksjgp/E+wNTyaFA2B5QuilJzxi6zrBcdrxB/6m+/nrGDT8Uij44gsTAr/EyxYu5XLvw7g7iW5jFNkbQ0bNiT85Ckq16rPu/NCORsj/fmItEnhfwytNXv/icKzkBfeJYobHUeIJypZvAg/da/KrdMHeOXrWdy+K0M2in+Twv8YRy/FctujJGOmL8DLy8voOEJYxCuXI3c2TeHAX1P5eNFBublL/It00vYY649cQCfdpUE5T6OjCGExR0dHNqxdzbLweCZuvUB5L3cGBJYxOpbIQuSM/zHmL1rC+QldiTp3yugoQjyVcuXK8V4Lf1pWLMCwiTNYd/SK0ZFEFiKF/xFuJiRyNtGdF1sFUa6cdH0rsh+lFC9c30vU4m/oN/p3Tly5aXQkkUVI4X+E7SdjsPcsyXejv8fR0dHoOEI8kwFv9mfW/EXkL12JvjP3En3rjtGRRBYghf8RVu09hmNcJFVL5DE6ihDPzMHBgdde6cDPPapx4cxpuo9fQUKiXOlj66Twp0FrzdKF8zg5qQ9RVy4bHUeI5+ZbKAe3l37F5p+H8/6CA9Ktg42Tq3rScDo6jsTiNXnjixcoXLiw0XGEeG6Ojo78Pms62y6m8OvBS5TI68ZHzcsbHUsYRAp/GraciMLBowD/GdTF6ChCpJuGDRsSqDXxfx5mzOzleOV25bVaMoyoLZKmnjQs2bgb98iDeOWSL3WFdVFKUdPuH67M+ZD3v/uZ1YelKdMWSeF/yJ2kZDYvm8exOV+SnCxfggnr07p1KyZM+oHagU0YNG8/e2UAF5sjhf8hIRHXcK/XkwlzluLi4mJ0HCHSnb29Pe8MfIvpfWpTyDmZV0fMJexSrNGxRCbKsMKvlJqmlIpUSh2+b15epdTfSqnw1J9Z7lrJzeFRODk706N1Q6OjCJGh8uZwIlfwNM7M+S+vTtnM6eg4oyOJTJKRZ/wzgOYPzfsEWK+1LgusT53OUhb+uYycJ1bjbG90EiEy3qTxY/hp2gyUowvdf9nNpRu3jY4kMkGGFX6t9Rbg4cbDtsDM1OczgXYZtf9nEXkzgfCQLZzb9if29lL5hfXz9vam9yttmdm7BheP7aPTmJVE3ZS7e61dZrfxF9RaXwJI/VngUQsqpforpYKVUsFRUVGZEm5beDR5m7zF8o07ZLQtYVNK5rbn2tIRHFo4kVd/3kWMdO1g1bLsl7ta66la62pa62qenpnTLfLW8Gjy53SiRrmimbI/IbKKnDlzsnL5Mv6Y+TPnrsXT7ZfdXIu7a3QskUEy+wauK0opL631JaWUF5BlBgZNSdEsnDmVvMkxKNXY6DhCZLoXX3wRgKnuHnR462NeSYhj/juNyJvDyeBkIr1l9hn/UqBn6vOewJJM3v8jHbt8k9irkTjEx0gzj7BpOePOc33rbA5uXU3Xqbukzd8KZeTlnHOBncALSqnzSqm+wEigiVIqHGiSOp0lbA2PIk9gb1auWG50FCEMVaVKFQ4fOsSf4z/n7NV4ukzdyeUbCUbHEukow5p6tNZdH/FSo4za5/PYciKKFwq6UzCX3LQlRPnypg7cRjbz4rXX36J97Ef88W5TiuV1MziZSA9Z9svdzHT7bjLLfxjG+YVfGx1FiCwlR0IUztdOExN5mY5TdnDsstzhaw2k8AO7T8dgl9uLKn4VjY4iRJbSuHFjzkb8w/Jh3VAKOk7YQMgZ6dsnu5PCj+kyTs86rzB1/HdGRxEiy3F1daVcQXe65TvLycn96DzqL9YekV49szMp/MCG0FNUL5EHVye5W1eIR2lUtybtWjalQtmSvDE7hBnbTxsdSTwjmx+I5fKNBHb98jkl8rlBvx1GxxEiy/L19WX+73O4fTeZt2bu4ONxMzl37RX+08IHezu5BDo7sfnCvzU8ihyVGtOnmQxDJ4QlXJ3sKXbub6IWf8uPeYtyOjqO8UEBuLvIwEXZhc039Ww7GY13zWZ8MKCv0VGEyDb++9lnrFq5gpG9m7D5RBTtJ2/nTIx065xd2HThT0nR/L11N1ULOWEnH1WFsJizszPNmjXjtVol+LSqA7snD6HF/5az+UTmdKgono9NF/5jl28SPu8b9kwbZnQUIbKtAo4JFHa+QwF3V3pN38PE9eGkpGijY4nHsOk2/q3hUeR7+V2+6lnN6ChCZFtt2rShZcuW3EnWfLLwAF/9OIf9Z1swpksAud2kg7esyKbP+LedjKZSleq0ahJodBQhsjV7e3vcnByoxXGiFg5nzdq1tBi/lWAZyD1LstnCn5CYzPpVSynjEG10FCGsRlBQEAsWLGDlqIE42Nvxyg9bmbzxJMnS9JOl2Gzh3/NPDFdWTCRi8yKjowhhNezs7OjUqRP+xfIwvUtZomcMYNi4nwmaupNzV+ONjidS2Wzh3/5PDCXe+ImxI6VjNiEyQi43ZxrXrcmnrzbm2KWbNB+3hfl7z6K1nP0bzWa/3N0WHk01H2/Kly1ldBQhrJKnpyeLFy8G4JVr8bzcazBvH9zMyjbt+bZDJYrkdjU4oe2yyTP+mFt32L7gJzyvhxkdRQibUCCHAzkjD1FJnWNvxFWajtnMrJ0RctmnQWyy8G8Ku8it/Su5e1EKvxCZwcnJia1bt7J8zlTWDK5PGeebDPlyLO1/2M7hCzeMjmdzbLLw7z4Ti8/7cxjzzTCjowhhMxwcHHBzc6NYXjdKx+zkzvaZnLl4hTaTtjFs6RFu3E40OqLNsLnCr7VmW3g0dcoUwD1nDqPjCGGTRo8eTfCeXWz+vA3da5Vg0pQfqffVcn7bdYak5BSj41k9myv8/0TdInTaZ9hHSBfMQhjFzs6O8uXL4+HqSOdSmqtrJmN/aguf/3WYlhO2sfFYpFz9k4FsrvCvDT1Nyu1Yirvb3KELkSVVqlSJ/fv3s2vWSH7sXpXLJ/bR5T/jeeWnnYScuWZ0PKtkc9Vv3+W7VHtnEh+9O8DoKEKIVP7+/jg7O9O8YiG8L23Cbu/v/HMllo5TdtB7+h5Cz103OqJVsanr+JOSU9h5MprWAYVRSrphFiIrWrRwIWfPnqVQ0eL8suUkQ997i1XrW9Lspfq8/VIZqnvnNTpitmdTZ/x7T0VybGx34g+tMzqKEOIRHBwcKFWqFG5ODjQvbkeOqydpWz4nhy7coNPkLXSYvJW/j16RewCeg02d8W88dAbXkpV5qZqv0VGEEBYoV64cp06dxNHRkYSkFPp//BWLhv7K3hPfUaaYFz1rl6Bj1aIy7ONTsqnCHxqVQmC/obRtWdfoKEIICzk7OwPg5mRH92a1yZkQSYs+DZi+/TQfjZ3ON14lCWpUnVdrFsfHK5fBabMHmyn8t+4ksfdYBG80q2x0FCHEM2revDnNmzcHoIVvAQoN6wAlKzHfoxC/7TqDfxF3gmp609LPi1zyKeCRbKbwr9p9lIjx3bjm+T28XN7oOEKI5+Tg4MChA6HEx8eTt1Axpq8L5ZPuzdnZ9G2G+dSmqW8h2lcuTN0ynjg52NTXmU9kM4V/77lY8jfsRbe2zYyOIoRIJ15eXubn7SrlZ2+rZnTu15LQmzmYv3orsyZupmi9TrSqXo6XKxXixdL55U0AGyr8oZHJNO/2Bn4VKxgdRQiRAUqVKsXcuXMB6ADkjdjIpzOX0qDfQFYcusSspetwtYeWTQJp6luI+uU88XC1zeYgmyj8l67FcXDvTj7v287oKEKITDL43Xfo26cX7u7uJCQm06j5OA4fPMC2khVZdvASSZGnqOpThqbVylGvbH58C3tgb2cb9/fYROGfsWQdV+Z+SnzdAtBI2veFsBXu7u4AuDjas3LxPE6dOoV/QGVCz12jRf132b4jLwdihvLdmuM4Xj1FvWr+1PMtTs2S+ShfyB07K30jsInCf8HOk5JBX9CnSzujowghDOLh4UGVKlUAqFoiL8sXziUlJYVSFQLYHHaBrnU7EnekJRvq9TF1EHd6N7VefJG6lcpQuXgeKhX1sJqmIasv/Fpr9pyLp0XrtuTLJ7d6CyFMqlevbn7erkpxVq1cjpeXFx6FS7Jkyz7eHvU1OfT77LmSQlL8TW4GL+WFui2oGeCLb+Fc+Bb2wMfLnXw5nQ08imdj9YV/T9gZTm39i9erv250FCFEFuXg4EDjxo3N0/1b1KR2SAhFixbF2T0Pv/25mkGT5uNZvz4hZ66xYNVGrm38lbxNB1K4ZDlK5oLi7vYElC9JmQLulPbMgae7c5btE8zqC//MRSu4umYyhT8MMjqKECKbcHR0NDcLAbz9amv6tLuJo6Mjjo6OrFij+c/RnLz6sh8xuPP3X/NZOGcEhfv9hGPeIiScO0xSxD4qt+lNuaIFKOCmKZHfnVIF81A4tytFcrvi6mRv2PFZfeFPKFqdau9Po0XDF42OIoTIxtzc3MzPWzZrRMtmu83T4f5urK7pRZugIM5ev8OUSbv5Y8FfFOr5DkcvxTJv2a9c3fo7xd9bhHJwJO7YNrh8jKpBQ/DycMH5dhTu9skEBPhTwN2FfDmd8MzpTL6cTrg5pX+ZNqTwK6WaA+MBe+AXrfXIjNhPYnIKu09fpV2datjZyU0bQoiMUbZsWcqWLQtACU+oN/5LfhszFHt701n91poOrN3kQ+vu9bl4/TZTx61m1559FM3jyqUbCez5bTJXw3ZS7O3ZAFxdN5W7kf9Q6NWR/NqzGo18CqZr3kwv/Eope2Ay0AQ4D+xVSi3VWh9N730tWLONc6t/wrfh0PTetBBCPNa9og9Qr15d6tX7/84h282cCEw0Tx9plJez585TuXYDIm8mMMM1jFOnvGjevDzlCrqnezYjzvhrACe11v8AKKXmAW2BdC/8yzft4tb+VdQq/UN6b1oIIdKNr68vvr6m7uILebgwZugHGbo/Iwp/EeDcfdPngZoPL6SU6g/0ByhevPgz7aht5yAKBQRSqrjXkxcWQggbYUThT+v6pn8NpaO1ngpMBahWrdozDbXTpXpxulR/tjcNIYSwVkZ843keKHbfdFHgogE5hBDCJhlR+PcCZZVSJZVSTkAQsNSAHEIIYZMyvalHa52klHobWIPpcs5pWusjmZ1DCCFslSHX8WutVwIrjdi3EELYOrmrSQghbIwUfiGEsDFS+IUQwsZI4RdCCBujtH6me6MylVIqCjjzjKvnB6LTMU52IMdsG+SYbcPzHHMJrbXnwzOzReF/HkqpYK11NaNzZCY5Ztsgx2wbMuKYpalHCCFsjBR+IYSwMbZQ+KcaHcAAcsy2QY7ZNqT7MVt9G78QQogH2cIZvxBCiPtI4RdCCBtj1YVfKdVcKXVcKXVSKfWJ0XnSm1KqmFJqo1IqTCl1RCn1bur8vEqpv5VS4ak/8xidNb0ppeyVUvuVUstTp636mJVSuZVSC5VSx1L/vWvbwDEPSf27PqyUmquUcrG2Y1ZKTVNKRSqlDt8375HHqJT6NLWeHVdKNXvW/Vpt4b9vUPeXgQpAV6VUBWNTpbsk4H2ttQ9QCxiYeoyfAOu11mWB9anT1uZdIOy+aWs/5vHAaq11ecAf07Fb7TErpYoAg4BqWuuKmLpwD8L6jnkG0PyheWkeY+r/7SDAN3WdH1Lr3FOz2sLPfYO6a63vAvcGdbcaWutLWut9qc9vYioGRTAd58zUxWYC7QwJmEGUUkWBlsAv98222mNWSuUC6gO/Amit72qtr2PFx5zKAXBVSjkAbphG6rOqY9ZabwGuPjT7UcfYFpintb6jtT4NnMRU556aNRf+tAZ1L2JQlgynlPIGKgO7gYJa60tgenMAChgYLSOMAz4CUu6bZ83HXAqIAqanNm/9opTKgRUfs9b6AjAaOAtcAm5orddixcd8n0cdY7rVNGsu/BYN6m4NlFI5gUXAYK11rNF5MpJSqhUQqbUOMTpLJnIAqgBTtNaVgTiyfxPHY6W2a7cFSgKFgRxKqe7GpjJcutU0ay78NjGou1LKEVPRn6O1Xpw6+4pSyiv1dS8g0qh8GaAO0EYpFYGp+e4lpdRsrPuYzwPntda7U6cXYnojsOZjbgyc1lpHaa0TgcXAi1j3Md/zqGNMt5pmzYXf6gd1V0opTO2+YVrrMfe9tBTomfq8J7Aks7NlFK31p1rrolprb0z/phu01t2x7mO+DJxTSr2QOqsRcBQrPmZMTTy1lFJuqX/njTB9h2XNx3zPo45xKRCklHJWSpUEygJ7nmkPWmurfQAtgBPAKeAzo/NkwPHVxfRR7yAQmvpoAeTDdDVAeOrPvEZnzaDjDwSWpz636mMGAoDg1H/rv4A8NnDMw4FjwGHgN8DZ2o4ZmIvpO4xETGf0fR93jMBnqfXsOPDys+5XumwQQggbY81NPUIIIdIghV8IIWyMFH4hhLAxUviFEMLGSOEXQggbI4VfWB2llFZK/XbftINSKupeT56PWa+XUmrSc+zXO3XfX903L79SKvF5titEepPCL6xRHFBRKeWaOt0EuJDeO0ntPOxh/wCt7pvuDBxJ730L8Tyk8AtrtQpTD54AXTHdKAOY+zv/Syl1UCm1Synl9/DKSqnWSqndqZ2irVNKFUydP0wpNVUptRaYlcZ+bwNhSqlqqdNdgD8s2G4DpVRo6mO/UspdKeWllNqSOu+wUqpeevxihJDCL6zVPEy3t7sAfph6Lb1nOLBfa+0H/Ie0C/g2oJY2dYo2D1NvoPdUBdpqrV99wr6LAsk82J/Ko7b7ATBQax0A1MP0BvIqsCZ1nj+mO7OFeG5pfVQVItvTWh9M7aq6K7DyoZfrAh1Tl9uglMqnlPJ4aJmiwPzUTrKcgNP3vbZUa337MbtfDXwFXAHmW7jd7cAYpdQcYLHW+rxSai8wLbUjvr+01qFPOm4hLCFn/MKaLcXUp/vch+Zb0r3tRGCS1roS8Abgct9rcY/bqTYN/BMCvI+p59QnbldrPRJ4HXAFdimlymvTIB31MX0/8ZtSqsfj9iuEpeSMX1izaZgG8DiklAq8b/4WoBvwVer8aK11rKkTSDMP/v8L4Z48ve+BzVrrGEu2q5QqrbU+BBxSStUGyiulbgMXtNY/pw68UoW0m6WEeCpS+IXV0lqfxzRW7cOGYRrN6iAQT9qFfRiwQCl1AdiFaUCQp9n3EdK+mudR2x2slGqI6TuBo5i+nA4CPlRKJQK3ADnjF+lCeucUQggbI238QghhY6TwCyGEjZHCL4QQNkYKvxBC2Bgp/EIIYWOk8AshhI2Rwi+EEDbm/wDBFdJoSB87tAAAAABJRU5ErkJggg==\n",
      "text/plain": [
       "<Figure size 432x288 with 1 Axes>"
      ]
     },
     "metadata": {
      "needs_background": "light"
     },
     "output_type": "display_data"
    }
   ],
   "source": [
    "# plot recovered distro and compare\n",
    "x = np.linspace(0., 100., 101)\n",
    "scale = 40.\n",
    "shape = 2.\n",
    "plt.figure()\n",
    "plt.plot(x, weib(x, shape, scale, coeff=2000), label='True Distribution')\n",
    "plt.plot(x, weib(x, recovered_k, recovered_lambda, coeff=2000), label='Recovered Distribution', ls=':', color='k')\n",
    "y = weib(x, shape, scale)\n",
    "weib_M_n = np.sum(x*y) / np.sum(y)\n",
    "plt.axvline(x=weib_M_n, color=\"C1\", label=f'$M_n={weib_M_n:.4}$')\n",
    "weib_M_w = np.sum(x**2 * y) / np.sum(x*y)\n",
    "plt.axvline(x=weib_M_w, color=\"C2\", label=f'$M_w={weib_M_w:.4}$')\n",
    "\n",
    "plt.xlabel('Molar Mass')\n",
    "plt.ylabel('Count')\n",
    "plt.legend()\n",
    "plt.savefig('weibull_mass_dist_recovered.svg')"
   ]
  },
  {
   "cell_type": "code",
   "execution_count": 8,
   "metadata": {},
   "outputs": [
    {
     "data": {
      "text/plain": [
       "[<matplotlib.lines.Line2D at 0x7efbe1539d10>]"
      ]
     },
     "execution_count": 8,
     "metadata": {},
     "output_type": "execute_result"
    },
    {
     "data": {
      "image/png": "iVBORw0KGgoAAAANSUhEUgAAAYAAAAD4CAYAAADlwTGnAAAAOXRFWHRTb2Z0d2FyZQBNYXRwbG90bGliIHZlcnNpb24zLjMuMiwgaHR0cHM6Ly9tYXRwbG90bGliLm9yZy8vihELAAAACXBIWXMAAAsTAAALEwEAmpwYAAArRUlEQVR4nO3deXhV1bnH8e97MpKEJGQOIUCABAgzhllAVCzggHXGKlStlKrVWr2t1jrUtre2vVY7OAsVax2qUsEBBxCJMghhEBISkjAnZDgJQyYyr/tHDvfGNMCBDPsM7+d58iRnn71z3sWwf+esvfZaYoxBKaWU97FZXYBSSilraAAopZSX0gBQSikvpQGglFJeSgNAKaW8lK/VBZyNqKgo079/f6vLUEopt7Jly5YyY0x02+1uFQD9+/cnIyPD6jKUUsqtiMiB9rZrF5BSSnkpDQCllPJSGgBKKeWlNACUUspLaQAopZSX0gBQSikvpQGglFJeyq3uA1DWq6htIL+0ij2lVRQcPQGATYQAPxtJUcEMju1JYkQQPjaxuFKl1JloAKgzKjhaw8qdxXy4s4jth46dcf8gfx9mDI5h9og4ZgyOIThA/5kp5Yr0f6Y6pazDx3nqs1xWZZcCMDwhlJ/OTGFofCiDYkJI7NUDH5vQbKCmvpE99mpyiyvZdugYn+1qCYxAPxvXpyVy+7QB9OkVZHGLlFKtiTutCJaWlmZ0Koiud6C8midW5rAys5jQQF9umZLEVWMT6BcZ7PTvaGo2ZOw/wjtbCnhveyHGwNzRCdx3SQq9w3t0YfVKqbZEZIsxJu0/tmsAqJOMMby+6SC/+SAbH5tw6/lJ3HZ+EmE9/Dr0ew8fO8FLX+7l9a8P4mMTfjozhe9P7o+vj45BUKo7aACo07JX1vGzd75hzW47U5Oj+MM1I4kP69x36oeO1PDoiiw+zyllaHwoT147itTeoZ36Gkqp/3SqANC3YIq8kkqufGYd6/eU89jlqSy9ZXynn/wBEiOCWLwgjedvGktZVR3ffXYdb2w6iDu9CVHKk2gAeLmNe8u5+rn11Dc18+6PJvP9KUnYunAIp4gwa3g8K++ZyvikCB5ctpN739pOTX1jl72mUqp9GgBe7KOdRcxfvImY0ECW/WgywxPCuu21o0ICWHrLeO6bmcKKbw5z/QsbKa2s7bbXV0ppAHitz3NKuPuNbYzsE8a7iyaTGNH9QzRtNuHHFyXz8oI08kuruOrZ9eSXVnV7HUp5Kw0AL7RhTzk/em0rQ+ND+fst4wgL6tgon466cEgsb/1wIrUNTVz93Hq2HDhqaT1KeQsNAC/zzaFj/GDpZvpGBLH01vH0DLT25H/SyD7h/PuOKfQK8mP+4q/ZcuCI1SUp5fE0ALxISUUtP3g1g17B/vzjtglEBPtbXdK3JEYE8ebCScSEBjJ/8SYy9msIKNWVnAoAEZklIrtFJF9EHmjneRGRvzie3yEiYx3bE0VkjYhki0iWiNzT6pgIEflMRPIc33t1XrNUW3WNTSx6bQvVdY0sXjCOuLBAq0tqV1xYIG8unEhsaCALlmzSTwJKdaEzBoCI+ADPALOBVGCeiKS22W02kOz4Wgg859jeCNxnjBkKTATubHXsA8BqY0wysNrxWHWRx1Zkse3gMZ68dhSD43paXc5pxYYG8sbCicSEBnLrKxnkllRaXZJSHsmZTwDjgXxjzF5jTD3wJjC3zT5zgVdNi41AuIjEG2OKjDFbAYwxlUA2kNDqmKWOn5cCV3asKepU3th0kDc2HeLOGQOZPSLe6nKcEhsayKu3jsff18aCJZs4fOyE1SUp5XGcCYAE4FCrxwX8/0nc6X1EpD8wBvjasSnWGFME4Pge096Li8hCEckQkQy73e5Euaq1/NIqHluRxdTkKH46c7DV5ZyVxIgglt4ynqraRuYv2cTR6nqrS1LKozgTAO3dFtr23v3T7iMiIcC7wE+MMRXOlwfGmBeNMWnGmLTo6OizOdTrNTQ1c+9b2wny9+HJa0e55SItqb1DeWlBGgeP1PDD17ZQ39hsdUlKeQxnAqAASGz1uA9w2Nl9RMSPlpP/P40xy1rtUyIi8Y594oHSsytdnclfVuexs/A4v7tqBDGhrnnR1xkTB0Tyx2tGsmnfER5ZnqlzBynVSZwJgM1AsogkiYg/cAOwos0+K4D5jtFAE4HjxpgiERFgMZBtjPlTO8cscPy8AFh+zq1Q/2HLgaM8syafa87rw6zh7tHvfzpzRydw54yBvLn5EEvW7be6HKU8whlXBDPGNIrIXcAngA+wxBiTJSKLHM8/D3wEzAHygRrgFsfhU4CbgZ0ist2x7RfGmI+AJ4B/ichtwEHg2k5rlZera2ziv975ht7hPXj08rYDttzXfTMHk19axW8/3MWgmBCmp2iXoFIdoesBeKC/rs7jyc9yWXrreI87SVbXNXL1c+sprqjl/bvOt2QOI6Xcja4H4CX2l1Xz1zX5XDYy3uNO/gDBAb48f9N5NDUb7vjnVmobmqwuSSm3pQHgQYwxPLw8kwAfGw9f5jldP231jwrmyWtHsbPwOI9/sMvqcpRyWxoAHuSDHUV8mVfG/d8ZTKwbj/pxxiXD4lg0fSCvf32QZVsLrC5HKbekAeAhTtQ38dsPsxmREMZNE/tZXU63uP+SFCYkRfDL9zLZa9d1BJQ6WxoAHmLxV3sprqjl4ctS3fKGr3Ph62PjzzeMwd/Xxo/f2EZdo14PUOpsaAB4gNLKWp77Yg/fGRbL+KQIq8vpVnFhgfzxmlFkHa7gDx/vtrocpdyKBoAHeHpVHnWNzfx81hCrS7HEzNRYFkzqx+Kv9rEmR28oV8pZGgBuLq+kkjc3HeSmif0YEB1idTmWeXDOUIbE9eS/3vmG8qo6q8tRyi1oALi5J1bmEOzvy90XJVtdiqUC/Xx46vrRVJxo5KF/63xBSjlDA8CNbTt4lNU5pSy6YKDLLe9ohaHxofz0khQ+zipm2dZCq8tRyuVpALixp1fl0SvIjwWT+1tdisu4feoAxveP4LEVWRTqIjJKnZYGgJvacuAoa3PtLJw2kJCAM87p5zV8bMKT142i2Rj+6+1vtCtIqdPQAHBTT6/KJSLYn/mTvOOmr7ORGBHEQ5emsn5POa9vOmh1OUq5LA0AN5Sx/whf5pXxw2kDCNZ3/+2aNz6RKYMi+e8Psyk4WmN1OUq5JA0AN/T0qjyiQvy5Wd/9n5KI8MRVIzHAg8t2aleQUu3QAHAzOwuO81V+GT+YOoAgf333fzqJEUE8OHsIX+aV8dbmQ1aXo5TL0QBwM8+v3UPPAF9unNDX6lLcwvcm9GNCUgS//Sib0opaq8tRyqVoALiR/WXVrMws4nsT+xEa6Gd1OW7BZhOeuHokdY3NPLoiy+pylHIpGgBu5KUv9+Jrs3HrlP5Wl+JWkqKC+cnFyazMLObjzGKry1HKZWgAuAl7ZR1vbyng6vMSiPHwxV66wu1TBzA0PpRHlmdSUdtgdTlKuQQNADexdP1+GpqauX3qAKtLcUt+PjaeuGoEZVV1/H5ljtXlKOUSNADcQE19I//YeIBLUmO9esbPjhqVGM4tU5L459cH2XLgqNXlKGU5DQA38N62wxw/0cAP9N1/h/10ZgrxYYE89O+dNDQ1W12OUpbSAHBxxhheWb+PYb1DSevXy+py3F5wgC+PXTGMnOJKlny1z+pylLKUBoCL27CnnNySKr4/uT8i3rHWb1f7zrA4Lh4ay9Or8nSaCOXVNABc3N/X7yci2J/LR/W2uhSP8qu5wxCBR5frvQHKe2kAuLBDR2pYlV3CjeP7EujnY3U5HiUhvAc/uTiZ1TmlfLarxOpylLKEBoALe3XDfmwi3DRRJ33rCrdMSSIlNoTHVmRxor7J6nKU6nYaAC6qtqGJtzYfYtbwOOLC9MavruDnY+PXc4dTeOwEz6zJt7ocpbqdBoCL+mBHERW1jdw0Qd/9d6UJAyK5akwCL6TvYY+9yupylOpWGgAu6vWvDzAgOpiJAyKsLsXjPThnKIF+Pjy6PEvXDVBeRQPABeUUV7D14DFuHN9Xh352g+ieAdx/yWC+yi9jpU4Wp7yIBoALeuPrg/j72rh6bB+rS/Ea35vQl6Hxofzmg13U1DdaXY5S3UIDwMWcqG9i2bZC5gyPo1ewv9XleA1fHxuPzx3G4eO1ekFYeQ0NABfzwY7DVNY2Mm+8rvjV3cb1j+CqMQm8lL6PfWXVVpejVJfTAHAxr286yKCYEMYn6cVfKzwwZwgBvjYeW6EXhJXn0wBwIXkllWw7eIwbxiXqxV+LxPQM5J6Lk1mba2dVdqnV5SjVpZwKABGZJSK7RSRfRB5o53kRkb84nt8hImNbPbdEREpFJLPNMY+JSKGIbHd8zel4c9zb21sK8LUJ3x2TYHUpXm3B5P4kx4Tw6w92Udugdwgrz3XGABARH+AZYDaQCswTkdQ2u80Gkh1fC4HnWj33CjDrFL/+KWPMaMfXR2dZu0dpbGpm2dZCLhwSQ2RIgNXleDU/HxuPXj6Mg0dqePnLvVaXo1SXceYTwHgg3xiz1xhTD7wJzG2zz1zgVdNiIxAuIvEAxph04EhnFu2J1ubaKauq49q0RKtLUcD5yVHMGhbHM2v2cPjYCavLUapLOBMACcChVo8LHNvOdp/23OXoMloiIu2udiIiC0UkQ0Qy7Ha7E7/SPb2dUUBUiD8XDI62uhTl8NClQ2k2ht9+lG11KUp1CWcCoL2rkW2HRzizT1vPAQOB0UAR8GR7OxljXjTGpBlj0qKjPfPkeKS6ntU5JVw5OgE/H70u7yoSI4JYNH0gH+4oYsOecqvLUarTOXO2KQBa90v0AQ6fwz7fYowpMcY0GWOagZdo6WrySsu3F9LQZLgmTe/8dTWLpg8kIbwHv3o/i0ZdQ1h5GGcCYDOQLCJJIuIP3ACsaLPPCmC+YzTQROC4MabodL/05DUCh+8Cmafa19O9nVHAiIQwhsSFWl2KaqOHvw8PXTqUnOJK3th86MwHKOVGzhgAxphG4C7gEyAb+JcxJktEFonIIsduHwF7gXxa3s3fcfJ4EXkD2AAMFpECEbnN8dQfRGSniOwAZgD3dlaj3ElOcQW7iiq45jx99++qZg+PY+KACJ78dDfHauqtLkepTuPrzE6OIZoftdn2fKufDXDnKY6dd4rtNztfpud6b9thfGzCZSPjz7yzsoSI8NgVw5jz5y/502e5PD53uNUlKdUp9IqjhZqbDSu2FzI9JVrH/ru4IXGh3DSxH69tPEB2UYXV5SjVKTQALLRp/xEOH69l7ujeVpeinPDTmSmE9vDj8fd36TxByiNoAFho+fZCgv19uCQ1zupSlBPCg/y5b2YKG/aW87EuHKM8gAaAReoam/hwRxHfGRZHD38fq8tRTpo3vi9D4nrymw+zdZ4g5fY0ACyyJsdORW0jV+rEb27F1zFPUOGxE7yYrvMEKfemAWCR97YVEhUSwOSBkVaXos7SpIGRzBkRx7Nf5Os8QcqtaQBYoKK2gc9zSrl8VDy+OvWDW/rFnKEYA79bmWN1KUqdMz37WODTrBLqm5qZO1q7f9xVn15B/HD6QN7/5jCb9ulkt8o9aQBY4P1vDpMY0YNRfcKsLkV1wI+mD6R3WCCPrciiqVmHhSr3owHQzY5W17Muv4xLR/TWZR/dXA9/H35x6VB2FVXwls4TpNyQBkA3+zirmMZmo1M/eIhLR8QzISmC//l0N8drGqwuR6mzogHQzT7YcZikqGCG9daZPz2BiPDo5cM4VlPPU6tyrS5HqbOiAdCN7JV1bNhTzmUj47X7x4Ok9g7lxgl9+cfGA+wurrS6HKWcpgHQjT7OLKLZwGUjde4fT3PfzMGEBPjy+AdZOk+QchsaAN3o/W+KSIkNYXBcT6tLUZ2sV7A/912Swrr8cj7J0nmClHvQAOgmJRW1bD5wRN/9e7AbHfME/foDnSdIuQcNgG7ycWYxxsCcETr6x1O1nifohbU6T5ByfRoA3WRlZhHJMSEMigmxuhTVhSYNjOTSkfE8+0U+BUdrrC5HqdPSAOgGZVV1bNp3hNn67t8rPDRnKDYRfvthttWlKHVaGgDd4NOsEppNy+LiyvP1Du/BnTMGsjKzmHX5ZVaXo9QpaQB0g5WZRfSPDGKIjv7xGj+YOoC+EUE8uiKLhqZmq8tRql0aAF3saHU96/eUM3uE3vzlTQL9fHjkslTyS6tYun6/1eUo1S4NgC72WXYJTc1Gu3+80EVDY5gxOJqnV+VRWlFrdTlK/QcNgC72cWYxCeE9GJGgUz97GxHhkcuHUd/YzBO6cIxyQRoAXaiitoEv8+zMHh6n3T9eKikqmNunJbFsWyGb9+vCMcq1aAB0oTU5pTQ0GWZp949Xu3PGIHqHBfLwe5k06gVh5UI0ALrQp7tKiAoJYGzfXlaXoiwU5O/LLy9LJae4ktc2HrC6HKX+jwZAF6ltaOKLnFJmpsZis2n3j7ebPTyOqclRPPlpLqWVekFYuQYNgC6yYU851fVNXDIs1upSlAsQER67Yhi1jU088ZFeEFauQQOgi3ySVUxIgC+TB0ZaXYpyEQOjQ1g4bQDLthXy9d5yq8tRSgOgKzQ1G1Zll3DB4GgCfH2sLke5kLtmJJMQ3oNHlusdwsp6GgBdYNvBo5RV1XPJMB39o76th78Pj1yeyu6SSl5Zt9/qcpSX0wDoAp9kFePnI8wYHG11KcoFXZIay0VDYnhqVS6Hj52wuhzlxTQAOpkxhk93lTB5YBQ9A/2sLke5oJMXhJuN4VfvZ1ldjvJiGgCdLLekigPlNTr6R51WYkQQP74wmU+ySlidXWJ1OcpLaQB0slWO/8wzh2oAqNO7feoABsWE8MjyLE7U6xrCqvtpAHSyz3aVMKpPGDGhgVaXolycv6+N31w5nMJjJ/jL53lWl6O8kFMBICKzRGS3iOSLyAPtPC8i8hfH8ztEZGyr55aISKmIZLY5JkJEPhORPMd3t58vobSylu2HjnGxvvtXTpo4IJJrzuvDS+l7ySmusLoc5WXOGAAi4gM8A8wGUoF5IpLaZrfZQLLjayHwXKvnXgFmtfOrHwBWG2OSgdWOx27t8+xSAC5O1QBQzntozlBCe/jx4LKdNDcbq8tRXsSZTwDjgXxjzF5jTD3wJjC3zT5zgVdNi41AuIjEAxhj0oH25sGdCyx1/LwUuPIc6ncpq7JLSQjvoUs/qrPSK9ifh+YMZdvBY7y+6aDV5Sgv4kwAJACHWj0ucGw7233aijXGFAE4vse0t5OILBSRDBHJsNvtTpRrjRP1TXyVb2dmaqzO/a/O2lVjE5g8MJLff5yjq4epbuNMALR3Nmv7OdWZfc6JMeZFY0yaMSYtOtp1b6xal19GbUMzFw1tN8eUOi0R4bffHUFdYzOPrtB7A1T3cCYACoDEVo/7AIfPYZ+2Sk52Ezm+lzpRi8talV1CSIAvE5J08jd1bpKigrnnomRWZhbzcWax1eUoL+BMAGwGkkUkSUT8gRuAFW32WQHMd4wGmggcP9m9cxorgAWOnxcAy8+ibpfS3GxYlV3K9MHR+PvqyFp17hZOG8DQ+FAeWZ7J8RMNVpejPNwZz1bGmEbgLuATIBv4lzEmS0QWicgix24fAXuBfOAl4I6Tx4vIG8AGYLCIFIjIbY6nngBmikgeMNPx2C3tKDxOWVUdF2v3j+ogPx8bv796BGVVdbqQvOpyvs7sZIz5iJaTfOttz7f62QB3nuLYeafYXg5c5HSlLuzz7BJsAjMGawCojhvZJ5zbzk/ipS/3ccWo3kzSNSVUF9H+ik6wOqeU8/r1IjzI3+pSlIe4d2YKfSOCeGDZDp0mQnUZDYAOKj5eS9bhCmYM0Xf/qvME+fvy+6tHcqC8hv/5dLfV5SgPpQHQQWt2twxeumiI3v2rOtekgZHcNLEvS9btY8uBo1aXozyQBkAHfZ7TcvdvSmyI1aUoD/TA7KH0DuvBz975htoG7QpSnUsDoANqG5r4Kq+MC4fE6N2/qkuEBPjyu6tGsMdezVOrcq0uR3kYDYAO+HrfEU40NHGh9v+rLjQtJZp54xN5KX2vdgWpTqUB0AGfZ5cQ6GfTYXqqyz10aSrxYT24/+1vdFSQ6jQaAOfIGMPqnFKmDIwi0M/H6nKUhwsJ8OWP145kX1k1f/hEbxBTnUMD4Bzll1ZRcPQEF+rdv6qbTB4Yxfcn9+fv6/azYU+51eUoD6ABcI5ODv/Uu39Vd/r5rCEkRQVz/9vfUFGrcwWpjtEAOEdrcuwMietJ7/AeVpeivEgPfx/+dN0oiitqeWy5ThutOkYD4BxU1jawef8RLtB3/8oCY/r24q4Zg1i2rZAPd5xp0l2lTk0D4Bysyy+jsdkwY7DrLlCjPNtdFw5iVGI4v/j3ToqP6wpi6txoAJyDNTl2egb6MrZfL6tLUV7Kz8fG09ePpr6xmZ/+a7suJq/OiQbAWTLGsGZ3KdOSo/Hz0T8+ZZ2kqGAevTyV9XvKeSF9r9XlKDekZ7CztKuogtLKOqZr949yAdePS2TOiDie/HQ33xw6ZnU5ys1oAJylL3bbAbggRQNAWU9E+N13RxIbGsjdb26jqq7R6pKUG9EAOEtrckoZnhBKTGig1aUoBUBYkB9P3zCaQ0dqePi9TFoW6FPqzDQAzsLxmga2HjyqN38plzOufwQ/uTiFf28r5O2MAqvLUW5CA+AspOfZaTZwgfb/Kxd054xBTBkUySMrMtldXGl1OcoNaACchS922wnr4cfoRB3+qVyPj014+vox9Az0445/bqFarweoM9AAcFJzs2Ftrp2pyVH42HTxF+WaonsG8OfrR7O3rJpf6vUAdQYaAE7aVVRBWVWdTv+gXN7kQVHc67ge8NrGA1aXo1yYBoCT1ua2DP+clhJlcSVKndldMwZx4ZAYHv9gF1sP6ipiqn0aAE5au9vOsN6hxPTU4Z/K9dlswlPXjSY2NJA7/7mV8qo6q0tSLkgDwAkVtQ1sOXiU6Xrzl3IjYUF+PH/TeZRX13PX69toaGq2uiTlYjQAnLAur4ymZqP9/8rtDE8I43ffHcGGveX89sNsq8tRLsbX6gLcwdpcOz0DfBnTN9zqUpQ6a1ef14eswxUsWbeP1N6hXJeWaHVJykXoJ4AzMMbwxW475ydH6eyfym39Ys4QpgyK5Jf/zmSbXhRWDnpGO4PckiqKK2q1/1+5NV8fG3+bN5a4sEAW/mMLh4+dsLok5QI0AM5gbW7L4u86/bNyd72C/Xl5QRq19U3ctjRD7xRWGgBnsjbXTkpsCPFhuvi7cn8psT352/fGkltSyT1vbqNJVxLzahoAp1FT38jmfUeZlqzv/pXnmJ4SzWOXp7Iqu5T//khHBnkzHQV0Gl/vPUJ9U7N2/yiPc/Ok/uyxV7P4q30khPfg1vOTrC5JWUAD4DTW5toJ9LMxrn+E1aUo1ekeviyVouMn+PWHu4gPC2T2iHirS1LdTLuATiM9187EAZEE+vlYXYpSnc7HJvz5hjGMSQznnre2s3n/EatLUt3MqQAQkVkisltE8kXkgXaeFxH5i+P5HSIy9kzHishjIlIoItsdX3M6p0md49CRGvaWVWv/v/JogX4+LF4wjj7hPbjtlc1kF1VYXZLqRmcMABHxAZ4BZgOpwDwRSW2z22wg2fG1EHjOyWOfMsaMdnx91NHGdKaTs39q/7/ydL2C/Vl663iC/H2Zv2QTB8qrrS5JdRNnPgGMB/KNMXuNMfXAm8DcNvvMBV41LTYC4SIS7+SxLmltrp2E8B4MiAq2uhSlulxiRBD/uG08DU3N3Lx4E6UVtVaXpLqBMwGQABxq9bjAsc2Zfc507F2OLqMlItLuOosislBEMkQkw263O1Fux9U3NrNhTznTB0cjoqt/Ke+QHNuTV24ZT1lVHTcv3sSR6nqrS1JdzJkAaO8M2PbukVPtc7pjnwMGAqOBIuDJ9l7cGPOiMSbNGJMWHd093TFbDx6lqq5R+/+V1xmdGM7L89PYX17NTS9/zbEaDQFP5kwAFACtpw/sAxx2cp9THmuMKTHGNBljmoGXaOkucgnpuXZ8bMLkQZFWl6JUt5s8KIoX56eRX1rF/CWbqKhtsLok1UWcCYDNQLKIJImIP3ADsKLNPiuA+Y7RQBOB48aYotMd67hGcNJ3gcwOtqXTpOfZGds3nNBAP6tLUcoS01OiefZ7Y9l1uIIFGgIe64wBYIxpBO4CPgGygX8ZY7JEZJGILHLs9hGwF8in5d38Hac71nHMH0Rkp4jsAGYA93Zes85dWVUdmYUV2v2jvN7FqbH87cax7Cw4zs0vf83xGg0BTyPGuM9kUGlpaSYjI6NLX+O9bYX85K3tLL9zCqMSw7v0tZRyB6t2lXDHP7eSHBvCa7dNoFewv9UlqbMkIluMMWltt+udwG2k59rpFeTH8IQwq0tRyiVcnBrLi/PPI6+0inkvbdQhoh5EA6CV5mZDel4Z5ydH42PT4Z9KnXTB4Bj+/v1xHDxSwzXPb+BgeY3VJalOoAHQSk5xJWVVdUxNjrK6FKVczpRBUbx++0Qqahu45vn15BTrtBHuTgOglfS8lhvN9AKwUu0bnRjO2z+chE2E657fwMa95VaXpDpAA6CV9Fw7g2N7EhcWaHUpSrms5NievPOjScSEBjJ/8SaWby+0uiR1jjQAHGrqG8nYf5RpKdr9o9SZ9OkVxLuLJjOmbzj3vLmdZ9bk404jClULDQCHjXvLqW9qZlqKdv8o5YywID9evW08V4zqzR8/2c19b39DbUOT1WWps6Argjmk55YR4Kurfyl1NgJ8ffjzDaMZGB3CU6ty2VdWzQs3n0dMT+1GdQf6CcAhPc/OBF39S6mzJiLcc3Eyz31vLDlFlcz92zq2HzpmdVnKCRoAQMHRGvbaq5mmwz+VOmezR8Tz9qJJ+NhaRgi9tvGAXhdwcRoAwJd5ZUDLBFhKqXM3PCGMD358PpMGRvLL9zK5/+0d1NQ3Wl2WOgUNAFqGf8aFBjIoJsTqUpRye+FB/vz9++O456Jklm0r4PK/fqVrDbsorw+AxqZm1uWXMS0lSlf/UqqT2GzCvTNTeO22CVTUNjL3mXX8Y8N+7RJyMV4fAN8UHKeitlGHfyrVBaYMimLlPVOZPDCSh5dncesrm3UyORfi9QGQnmtHBKYM1AvASnWFqJAAliwYx6+uGMaGveVc8nQ6H+4osroshQYAX+bZGdknXOc4V6oL2WzCgsn9+fDuqfSLDObO17fyo9e2UFqpnwas5NUBcLymge2HjjFdh38q1S0GRofw7qJJ/GzWYFbnlHLxk2t5a/NBvTZgEa8OgPV7ymg2MFX7/5XqNr4+Nu64YBAf3zOVIfGh/PzdnVz3wgYdKWQBrw6A9Dw7PQN8Ga1LPyrV7QZEh/Dm7RP5/dUj2GOv5rK/fsXj7+/i+Alde7i7eG0AGGNIzy1j8qBI/Hy89o9BKUvZbML14/ry+X3TmTc+kb+v38cFf1zDqxv209DUbHV5Hs9rz3x77NUUHjuhwz+VcgHhQf785soRfPDj8xkSF8ojy7OY9XQ6H2cW6/WBLuS1AZCeq6t/KeVqhvUO4/XbJ/DS/DQMsOi1LVz5zDq+yivTIOgC3hsAeXYGRAWTGBFkdSlKqVZEhJmpsXz6k2n84ZqRlFXVc9Pir7nuhQ2k59o1CDqRVwZAbUMTG/eW6+LvSrkwXx8b16Ul8vn90/nVFcMoOHqC+Us2ceWz6/k4s5imZg2CjvLKBWEy9h+ltkFX/1LKHQT4+rBgcn/mje/Lu1sLeO6LPSx6bQv9I4O47fwkrj6vD0H+Xnkq6zCv/ASQnmfHz0eYOCDS6lKUUk7y97Uxb3xf1tx/Ac9+byxhQf48vDyLCf+9msff38W+smqrS3Q7Xhmb6bl20vpFEBzglc1Xyq352IQ5I+KZPTyOLQeOsnTDAV7dsJ8l6/YxZVAk14/ryyWpsbq6nxO87gxYWlFLTnElP581xOpSlFIdICKk9Y8grX8EpZcO5c3Nh3hr8yHufmMb4UF+XDGqN1eOSWBMYrhO9X4KXhcA6Y7Vv6al6AVgpTxFTGggd1+UzF0zBrFuTxlvOcLg1Q0H6BcZxOUjezNnRDxD43tqGLTidQGwNtdOVEgAQ+NCrS5FKdXJbDZhanI0U5Ojqaxt4OPMYpZvP8yzX+TztzX59I8M4jvD45g5NJYxfXvhY/PuMPCqAGhqNnyZZ+eiIbHYvPwvXilP1zPQj2vTErk2LZHyqjo+ySphZWYRi7/cxwtr9xIR7M8FKdFMHxzN+YOiiAwJsLrkbudVAbD90DGO1TQwfbAO/1TKm0SGBHDjhL7cOKEvFbUNrN1tZ3V2CWt2l7JsWyEiMKx3KJMGRDJ5YBTjkiII8YJBIp7fwlbW5tqxCUzTG8CU8lqhgX5cPqo3l4/qTVOzIbPwOGtz7azLL2Pp+gO89OU+bAJD40MZ1z+C8/r1YnRiOH169fC46wfeFQC7SxmdGE54kK7+pZRqGVI6KjGcUYnh3H1RMrUNTWTsP8qm/UfI2H+EtzYf4pX1+wGICvFnVJ9whiWEMbx3KMMSwugdFujWoeA1AVBeVceOwuPce3GK1aUopVxUoJ8P5ydHcb6jl6ChqZmcokq2HzrKtkPHyCw8zprdpZychaJnoC9D4noyOK4nyTE9GRQTwqCYEGJ6BrhFMHhNAKTn2TEGLtD+f6WUk/x8bIzoE8aIPmHcPKllW019I9lFlewqqmB3cQU5RZUs33aYyrrG/zsuyN+H/pHBJEUF0zcyiL4RLV8J4T2IDw8kwNc1blLzmgD4YredqBB/hvcOs7oUpZQbC/L35bx+vTivX6//22aMobSyjvzSKvJLq9hXVs2+smoyDx/nk6xiGltNXCcC0SEBxIcFEhcWSHxYD6J7BhDTM4DY0ECiQgKICvEnItgf3y5erMqpABCRWcCfAR/gZWPME22eF8fzc4Aa4PvGmK2nO1ZEIoC3gP7AfuA6Y8zRjjfpPzU1G9Jz7cwYHKPDP5VSnU5EiA0NJDY0kCmDvj3IpLGpmeKKWg4eqaHw6AkKj52g8OgJiitq2WuvZn1++bc+Pfz/74SwHn5EBPnTK9ifX8wZ+q3Q6QxnDAAR8QGeAWYCBcBmEVlhjNnVarfZQLLjawLwHDDhDMc+AKw2xjwhIg84Hv+885r2/3YWHueoDv9USlnA18dGn15B9Ol16rVHTtQ3UVpZS2llHWWVdZRV1WGvqudYTT3l1fUcra7Hvws+DTjzCWA8kG+M2QsgIm8Cc4HWATAXeNW0rNSwUUTCRSSelnf3pzp2LnCB4/ilwBd0UQB8sbsUEZiqq38ppVxQD38f+kUG0y8yuFtf15lISQAOtXpc4NjmzD6nOzbWGFME4Pge096Li8hCEckQkQy73e5Euf8pPiyQa8/rQ0SwDv9USqmTnAmA9jrN2y7Fc6p9nDn2tIwxLxpj0owxadHR5/YO/vpxffnDNaPO6VillPJUzgRAAZDY6nEf4LCT+5zu2BJHNxGO76XOl62UUqqjnAmAzUCyiCSJiD9wA7CizT4rgPnSYiJw3NGtc7pjVwALHD8vAJZ3sC1KKaXOwhkvAhtjGkXkLuATWoZyLjHGZInIIsfzzwMf0TIENJ+WYaC3nO5Yx69+AviXiNwGHASu7dSWKaWUOi1pGbjjHtLS0kxGRobVZSillFsRkS3GmLS2271yUXillFIaAEop5bU0AJRSyktpACillJdyq4vAImIHDpzj4VFAWSeW4w60zd5B2+wdOtLmfsaY/7iT1q0CoCNEJKO9q+CeTNvsHbTN3qEr2qxdQEop5aU0AJRSykt5UwC8aHUBFtA2ewdts3fo9DZ7zTUApZRS3+ZNnwCUUkq1ogGglFJeyisCQERmichuEcl3rD/sUUQkUUTWiEi2iGSJyD2O7REi8pmI5Dm+d+6K0i5ARHxEZJuIfOB47NFtdiy3+o6I5Dj+vid5QZvvdfy7zhSRN0Qk0NPaLCJLRKRURDJbbTtlG0XkQcf5bLeIfOdcX9fjA6DVwvSzgVRgnoikWltVp2sE7jPGDAUmAnc62vgAsNoYkwysdjz2NPcA2a0ee3qb/wx8bIwZAoyipe0e22YRSQDuBtKMMcNpmVb+Bjyvza8As9psa7eNjv/bNwDDHMc86zjPnTWPDwBaLWpvjKkHTi5M7zGMMUXGmK2OnytpOSkk0NLOpY7dlgJXWlJgFxGRPsClwMutNntsm0UkFJgGLAYwxtQbY47hwW128AV6iIgvEETLqoIe1WZjTDpwpM3mU7VxLvCmMabOGLOPlnVYxp/L63pDADizqL3HEJH+wBjgayDWsTIbju8xFpbWFZ4GfgY0t9rmyW0eANiBvzu6vV4WkWA8uM3GmELgf2hZNKqIltUGP8WD29zKqdrYaec0bwiADi9M7y5EJAR4F/iJMabC6nq6kohcBpQaY7ZYXUs38gXGAs8ZY8YA1bh/18dpOfq95wJJQG8gWERusrYqy3XaOc0bAsCZRe3dnoj40XLy/6cxZpljc4mIxDuejwdKraqvC0wBrhCR/bR0610oIq/h2W0uAAqMMV87Hr9DSyB4cpsvBvYZY+zGmAZgGTAZz27zSadqY6ed07whAJxZ1N6tiYjQ0i+cbYz5U6unVgALHD8vAJZ3d21dxRjzoDGmjzGmPy1/p58bY27Cs9tcDBwSkcGOTRcBu/DgNtPS9TNRRIIc/84vouUalye3+aRTtXEFcIOIBIhIEpAMbDqnVzDGePwXLQvW5wJ7gIesrqcL2nc+LR8BdwDbHV9zgEhaRg/kOb5HWF1rF7X/AuADx88e3WZgNJDh+Lt+D+jlBW3+FZADZAL/AAI8rc3AG7Rc42ig5R3+badrI/CQ43y2G5h9rq+rU0EopZSX8oYuIKWUUu3QAFBKKS+lAaCUUl5KA0AppbyUBoBSSnkpDQCllPJSGgBKKeWl/hfb1lr1uBEv2AAAAABJRU5ErkJggg==\n",
      "text/plain": [
       "<Figure size 432x288 with 1 Axes>"
      ]
     },
     "metadata": {
      "needs_background": "light"
     },
     "output_type": "display_data"
    }
   ],
   "source": [
    "f = recover_mass_dist(Mn=weib_M_n, Mw=weib_M_w, pdi=None, distribution='weibull')\n",
    "plt.plot(x, f(x))"
   ]
  },
  {
   "cell_type": "markdown",
   "metadata": {},
   "source": [
    "## Comparing Distributions on Real Data"
   ]
  },
  {
   "cell_type": "code",
   "execution_count": 44,
   "metadata": {},
   "outputs": [
    {
     "name": "stdout",
     "output_type": "stream",
     "text": [
      "PDI: 1.0346695161194526\n",
      "4.3825173904536125\n",
      "0.665878628721637\n",
      "    fjac: array([[-1.]])\n",
      "     fun: array([4.4408921e-16])\n",
      " message: 'The solution converged.'\n",
      "    nfev: 15\n",
      "     qtf: array([-2.60902411e-12])\n",
      "       r: array([0.01022071])\n",
      "  status: 1\n",
      " success: True\n",
      "       x: array([6.26508615])\n",
      "recovered k: [6.26508615]\n",
      "recovered lambda: [4.7127628]\n"
     ]
    },
    {
     "data": {
      "text/plain": [
       "<matplotlib.legend.Legend at 0x7efbdf3d1e90>"
      ]
     },
     "execution_count": 44,
     "metadata": {},
     "output_type": "execute_result"
    },
    {
     "data": {
      "image/png": "iVBORw0KGgoAAAANSUhEUgAAAY4AAAEGCAYAAABy53LJAAAAOXRFWHRTb2Z0d2FyZQBNYXRwbG90bGliIHZlcnNpb24zLjMuMiwgaHR0cHM6Ly9tYXRwbG90bGliLm9yZy8vihELAAAACXBIWXMAAAsTAAALEwEAmpwYAABeC0lEQVR4nO3dd1wU19rA8d9h6b1XUUBBVETsxhKxRY0taoyapmlek5hibnpPbt70akxPjIkpmsQklhh7S2LX2FBRRBQUpQmCdDjvH7MiyAKLsuyC5/u5XNgzc2ae2SDPzsyZ5wgpJYqiKIpiLCtzB6AoiqI0LSpxKIqiKPWiEoeiKIpSLypxKIqiKPWiEoeiKIpSL9bmDqAxeHt7y5CQEHOHoSiK0qTs3LkzQ0rpc2n7VZE4QkJC2LFjh7nDUJRqNm3aBEDv3r0r2pKTkwEIDg42S0yKcoEQ4rih9qsicSiKpXr66acBWL9+fUXbbbfdVq1NUSyJShyKYmGeffZZc4egKLVSiUNRLMzgwYPNHYKi1EolDkWxMImJiQCEhYWZOZLqSkpKSElJobCw0NyhKA3I3t6eFi1aYGNjY9T6Jk0cQohhwAeADvhSSvn6JcuFfvn1QD4wVUq5S79sDjASSJNSRlXq4wksAEKAJOAmKeVZUx6HojSmO++8E7DMexwpKSm4uLgQEhKC9s9XaeqklGRmZpKSkkJoaKhRfUz2HIcQQgd8BAwH2gOThRDtL1ltOBCu/5oGfFJp2VxgmIFNPwmskVKGA2v0rxWl2XjppZd46aWXzB2GQYWFhXh5eamk0YwIIfDy8qrXWaQpzzh6AAlSykQAIcR8YAxwoNI6Y4BvpVaid4sQwl0IESClTJVSbhRChBjY7hggVv/zN8B64AnTHIKiNL7+/fubO4RaqaTR/NT3v6kpE0cQkFzpdQrQ04h1goDUWrbrJ6VMBZBSpgohfA2tJISYhnYWQ8uWLesXuaI0onIpmbc5ifTcIgC8yjLpEeJJu3aRZo5MUQwzZckRQyns0sk/jFnnskgpP5dSdpNSdvPxqfbgo6JYhPziMvafPMdzi+L4cF0Cs9Ym8J///IfeoyaxNTHT3OFZnMzMTGJiYoiJicHf35+goKCK18XFxQ2yj9jYWNq2bUt0dDSRkZHMmDGD7OzsiuWVH9Y05NVXX611+fXXX092djZJSUlERUXVuu6l1q9fX/HQKMCnn37Kt99+W69tNARTnnGkAJUffW0BnLqMdS515sLlLCFEAJB2xZEqihkcOn2OzHbj8I0SzL69G4Pb+1FcWs57kaV8v+0EEz/fwvMj23NnX+NuWF4NvLy82L17NwAvvvgizs7OPProoxXLS0tLsba+8j9r33//Pd26daO4uJinnnqKMWPGsGHDBoAqf7gNefXVVyse7KxMSomUkmXLlgFUSUbGWr9+Pc7OzhXJa/r06fXeRkMw5RnHdiBcCBEqhLAFJgGLL1lnMXC70PQCci5chqrFYmCK/ucpwKKGDFpRGkPK2XymzNmGd+uOrH5jGoPb+wFga23FE1PHsOX9exnawY+Xlx5g4c4UM0dr2aZOncojjzzCgAEDeOKJJ3jxxRd5++23K5ZHRUWRlJQEwHfffUePHj2IiYnhP//5D2VlZbVu29bWljfffJMTJ06wZ88eAJydnQFITU3l2muvJSYmhqioKP766y+efPJJCgoKiImJ4ZZbbiEpKYl27dpx33330aVLF5KTkwkJCSEjIwPQEt2UKVOIjo7mxhtvJD8/H6DKOjt27CA2NpakpCQ+/fRT3nvvPWJiYvjrr7+qHOvu3bvp1asX0dHRjB07lrNntcGmsbGxPPHEE/To0YOIiAj++uuvK37PTXbGIaUsFULMAFagDcedI6WME0JM1y//FFiGNhQ3AW047h0X+gshfkS7Ce4thEgBXpBSfgW8DvwkhLgLOAFMMNUxKIop5OSXMGXONvKLy3i6qxUnDu6mRaXLH/v37wdg1uTOTJ2znWd/30+fNt74u9mbK2SDXloSx4FT5xp0m+0DXXlhVId69zt8+DCrV69Gp9Px4osvGlzn4MGDLFiwgH/++QcbGxvuu+8+vv/+e26//fZat63T6ejUqROHDh2iU6dOFe0//PADQ4cO5ZlnnqGsrIz8/Hz69evH7NmzK86KkpKSiI+P5+uvv+bjjz+utu34+Hi++uor+vTpw5133snHH39c5QyqspCQEKZPn17lLGvNmjUVy2+//XY+/PBD+vfvz/PPP89LL73E+++/D2gJatu2bSxbtoyXXnqJ1atX13rMdTHpcxxSymVoyaFy26eVfpbA/TX0nVxDeyYwqAHDVJRG9dbKQyRl5vPD3T154s7xQNVnNmbMmFHR9uaN0Qx6dwNvLD/EexNjzBBt0zBhwgR0Ol2t66xZs4adO3fSvXt3AAoKCvD1NTi2phrtT1VV3bt3584776SkpIQbbriBmJgYg31btWpFr169DC4LDg6mT58+ANx6663MmjWrxsRRm5ycHLKzsytG5E2ZMoUJEy5+ph43bhwAXbt2rTj7uhLqyXFFaUQHTp3jh60nuP2aEHqGefHZZ59VW+ett96q+DnY05G7+oby6Yaj3BfbmnA/l8YMt1aXc2ZgKk5OThU/W1tbU15eXvH6wvMJUkqmTJnCa6+9Vq9tl5WVsW/fPtq1a1el/dprr2Xjxo388ccf3HbbbTz22GMGz14qx3apS4fBXnhd+Rga4il9Ozs7QDt7Ki0tveLtqYmcFKWRSCl5aUkcbg42zBwcAUDbtm1p27ZtlfW6d+9e8akYYFq/MBxsdMxam9Co8TZVISEh7Nq1C4Bdu3Zx7NgxAAYNGsQvv/xCWpo2niYrK4vjxw1WDa9QUlLCU089RXBwMNHR0VWWHT9+HF9fX+655x7uuuuuin3a2NhQUlJiVKwnTpxg8+bNAPz444/07du34hh27twJwMKFCyvWd3FxITc3t9p23Nzc8PDwqLh/MW/ePJM+D6QSh6I0kr8TMth6LItHhkTg5qjVBFqyZAlLliypst7u3bsrrpEDeDjZMqV3CEv3nmJvSnYjRtw0jR8/nqysLGJiYvjkk0+IiNCSdPv27XnllVe47rrriI6OZsiQIaSmGh6Lc8sttxAdHU1UVBTnz59n0aLqY3DWr19PTEwMnTt3ZuHChTz00EMATJs2jejoaG655ZY6Y23Xrh3ffPMN0dHRZGVlce+99wLwwgsv8NBDD9GvX78ql+BGjRrFb7/9VnFzvLJvvvmGxx57jOjoaHbv3s3zzz9v3Bt2GYSha3fNTbdu3aSayEkxt9vnbONQ6jn+emIAdtbaH4PY2Fig6j0OQ23nCksY+PZ6Qryc+Hn6NWZ7evvgwYPVLtkozYOh/7ZCiJ1Sym6XrqvucShKIygoLmPL0Uym9gmpSBo1uTASpjJXextmDongmd/2s/5wOgPaGndTV1FMQV2qUpRGsD0pi+Kycnq39qpz3QtPQl9qQtdggtwd+GD1EYOjfBSlsajEoSiNYHtSFjorQfcQz7rX3b6dLdu2VGu3tbZiev8wdidnsyclxxRhKopRVOJQlEZwLOM8LTwccLKr/epwZkEm9y68l3v23kNavjb6Z8nRJby69VXOFZ/jhs5B2NtY8dOO5Fq3oyimpBKHojSC5Kx8Wno61rpOXGYcYxeNpbRdKbH+sZRLbRz/mfwz/BT/E+MXj+dMwXGu7xjAkt2nKCiuvVyGopiKShyKYmJpuYUcOp1LG1/nGtfZfno7d624C0cbRxaOWciHIz/E38kfgLs73s13139HWXkZU1dMJbaDILeolOVxdZV1UxTTUIlDUUzssw2JlJZLplwTUuM6q4+vxt/Rn2+GfcOZA2eqVWCN8o7im2HfADAn4QVaelmzYLu6XKWYhxqOqygmlFdUyg9bTzAmJpAQ70qlJ1L3wt4FvNExgfNlOgaWOVMU+yF2Tn5MfHoiUH3O8WDXYN689k3iMuIodA7lnVVHSM7KJ7iOS2CK0tDUGYeimNCqA6cpKCnj5h6VZqEszofvJ8C2z/kryge/Ng6w8lns1ms1lD777DODNawAegf25p7oexjZKQiQrIu/Oqej+eyzzxBCVMyRATB79myEEFdc+VWpm0ocimJCi3afIsjdgS4tPSA/C6QEW0e4/Xc2TP6ab+xL+WvQw3D/dhj0AgBtW/rStnXtkzedKNiBR+svWBtf17xnzdPevXuJjo7m4MGDAOTn5/PVV1/h4+NDx44dzRxd86cSh6KYyJlzhfx1JINRnQKxys+Ar66Dlc8CUOQVxqu7P8RX54vfcT/wiQAXPygtJvejgaR/NhrKax41ZWNlQ6ltIlvS/yS30LiCes3Jvn37mDx5MocOHQJg1qxZTJgwASsrK/z8/MwcXfOn7nEoionM23yccim5uVsQ/DwJclIgciQA3x/8nlPnT+H6pysfnP6AsaPHap2sbflmdxEz2myGjW9B7JMGt31N4DVEuEVzqGQdf+6/g5u6hTXWYVVxoa5WbUaOHFkxx0RsbCxTp05l6tSpZGRkcOONN1ZZ99L7OjU5ePAgc+fO5b777iMnJ4cFCxbw3nvvsXbt2voegnIZ1BmHophAYUkZ3289zpB2frTcPxuO/w0j34NW13C28Cxf7P2C2BaxLJq9iF9++aVK3+tfWkJu2EhY/zocXWdw+0IIHu0+AyubHL7Z93NjHJLFSE5OxsvLi7CwMNLS0njzzTd54IEHOHz4cLXS54ppqDMORTGBncfPcja/hDva5MOqtyB6EsRok1ra6eyYFj2N/i364+3uXa1vWOvWEPwFfNYPljwE923R7otcoldgL7ysIzhesJT84pk42tqa/LguZewZgqH1vb29690ftPsbF+5juLi4sHz5crZt28bDDz9Mly5dSElJ4bbbbmP06NFs2bKFBQsW1HsfSu3UGYeimMA/CRlYWwliPIrAOwKGXZx1ztHGkTui7iDMPYy5c+cyd+7cKn1Xr17N6o2bYNQH4OwHBVkG9yGEYHzIdApOjyYx/bwpD8ei7Nu3ryJxPPbYY8yePRudTse+ffuIjo5mz5493HDDDcycORNra/XZ2BTUu6ooJrAlMZNOwe44tOsNkYNBP3/Gz4d/xl5nz6jWowAqksbUqVMr+r7yyisADF6/Hu5aWdHXkPEd+vLe0mKW7D1NVJCHSY7F0uzbt4/x47W52keOHFnRfuDAAdq3b8+KFSsq5tg217wlzZ0641CUBial5MSZLKbaroGykoo//AWlBczaNYtVx1fV2n/evHnMmzdPeyEE5J6GPYYvtwS6OzA4yokf4j8nPjOxQY/DUn3//fcViaGytLQ0HBwcSEhIICIigoyMDPz9/c0QYfOnEoeiNLCMvGJGlq5kVPLbkLK9on3J0SVkF2Vze/vba+0fHBxMcHDwxYZNH8Lv0yH9sMH1x3YOQLqvYfb2Hxsk/qZuzpw5WFlZ4e3tzdtvv23ucJollTgUpYHtPXaae60Xk+PXE1r1BqBcljPvwDzae7Wnq1/XWvsvX76c5cuXX2zo8zBYO8C6/zO4/nWREeiKItl0ZgVltTz7oSgNRSUORWlgOVu/w09k4zj46Yq2v0/+TdK5JG5vf3ud191ff/11Xn/99YsNzj7QazocWASZR6utr7MS9PIZSjFnWXd8U7XlitLQVOJQlAYky8uJOfUjJ2zbYNOmf0W7lbCiX1A/rgu5rs5tzJ8/n/nz51dt7DENrKxhq+EaVtO6jkKW2TNnz9X1TIdiHmpUlaI0oCNJSeSX2VAUfQctK51Z9A3qS9+gvkZtw+ANXRd/6DQRyooM9okJ9qH8XFdyHdWlKsX0VOJQlAa06ng5bxX/j20DB1a0xWXEEewajKutq1HbWLJkCQCjRo2qumD07BqH5uqsBCHiFlzzbC4vcEWpB3WpSlEaSn4WcUeP09bPFV837UnvsvIyZq6fyZMbDdecMuSdd97hnXfeqb7gQtI4c8BgAcRrI3zYkpjF0Yyrs9S60nhU4lCUBiI3fcjbKTfTPUBX0bYldQup51MZ3Wa0wT6//PJLtVpVhtoqJG6AT66BxOo1rCZ0a4HOcwWT/hxDSdnVVzFXaTwqcShKQygrpfzf79lSFkmb4MCK5oVHFuJu587A4IEGu3l7e+Pt7V1nW4WWvcDBA/79vtqiMG8nbEpbUViex7bT2y7/WBSlDipxKEpDSFiN7vwZFpQNoEOQGwBnC8+yLnkdo1qPwlZnuAChoVpVv/76K7/++qvh/VjbQceb4NAf2sRQlQghaGHfCSvsWXNizRUfkqLUxKSJQwgxTAgRL4RIEEJUu8grNLP0y/cKIbrU1VcIESOE2CKE2C2E2CGE6GHKY1AUo/w7jyI7L9aUd8bDUUsSW1O3UlpeypjWY2rsZihxzJo1i1mzZtW8r863aKOr9i+stijM2x2rgnD+Pvk3UsrLOpSmQE0da14mSxxCCB3wETAcaA9MFkK0v2S14UC4/msa8IkRfd8EXpJSxgDP618rivnkZ8Hh5ezzGk4p1rjYa4MVh4UOY9m4ZUR4RNTYdf369dVKiy9atIhFixbVvL+ATuDfEQzMwzGonR952eGknk8lMaf51q5SU8ealynPOHoACVLKRCllMTAfuPSj1xjgW6nZArgLIQLq6CuBC+Ma3YCrc9JlxXI4elL8n008ldqPIe398HO1r1gU7BJc7wqtbm5uuLm51b7S2M/hluqJY0g7P+T59vR0mY63Qw33SZoBNXWseZkycQQByZVep+jbjFmntr4PA28JIZKBt4GnDO1cCDFNfylrR3p6+uUeg6IYJa7IlyMFLozrrP2afhP3DY9ueJTS8tJa+7399tvVCvEtWLCg7smH/NqDffXk4uZoQ5/QUA4ntDf6uZErERsbW3GpraSkhNjYWL777jtAOwuIjY2tOJacnBxiY2Mr7t9kZGQQGxtb8dzK6dOnjd7vwYMHuemmmzh06FDF1LG9e/cmKiqqAY9OqYkpE4ehj1mXXnStaZ3a+t4LzJRSBgMzga8M7VxK+bmUspuUspuPj4+RIStKPZ07BT9P5djBXQB0bumBlJKFRxaSUZCBtVXtz9guXbqUpUuXVmn75JNP+OSTT+re96E/4Oc74JJ7GcOj/EnOSePD7d+SW5xbv+NpAtTUseZnyifHU4BKtaFpQfXLSjWtY1tL3ynAQ/qffwa+bKB4FaX+4n6DuN84EDYOP1dH/N3sOZh5kGM5x7it/W2Xtclly5YZt+L5DIj7Ffo8BIExFc2dW3pgZZvOFwc/o423D9eHXX9ZcRij8v0ZGxubKq8dHR2rvHZzc6t16lhj586oa+rYuXPn0rp1a+Li4jh69CgPPvggc+bM4YUXXricQ1QMMOUZx3YgXAgRKoSwBSYBiy9ZZzFwu350VS8gR0qZWkffU8CF6nEDgSMmPAZFqd3+X5H+nfj9hCPdQjwBWHl8JTqhY3DLwZe1SUdHRxwdq88xXk27UVrhw7iqQ3dDvB2hqBUAT/z1xGXFYMnqmjrWw8ODc+fOceTIEWxsbPjyyy+ZNm2amaNuXkyWOKSUpcAMYAVwEPhJShknhJguhJiuX20ZkAgkAF8A99XWV9/nHuAdIcQe4FW00ViK0vjOJsHJHST5DyUjr4iRHQOQUrIyaSU9/HvgYX95U7l+9913FfcJauXoCWEDYP9vVS5X2VnrGBQZAMX+uNi4XFYMlmzfvn0V9zJGjhzJNddcA1ycOtbDw4Mff/yRESNGkJ+fT15eHgEBAeYMudkxaZFDKeUytORQue3TSj9L4H5j++rb/wZqnwlHURrDfu2T/g/nu+JiJxgQ6UtpeSlDQ4YS6Rl52Zv98kvt6uutt95a98pR47XZAVN2QHD3iuYHB4Wz7rvuYLuElNwUWri0uOx4LM3331d/ah60qWMBPDw8OHjwIAMHDuT555/ngw8+aMzwrgqqOq6iXC57V4i6kTVJ9vRu44y9jQ7Q8WCXB69os6tW1T4neRVth0NYLMiqRQ+jgtxwpR0lLOPI2SPNKnHUpWPHjuzcuROAv//+28zRNE+q5IiiXK7ud8ONX1EmJfY2OqSUbE3desUFBm1sbLCxMbI8uoM73L5Iq2F1CatSf4Y6f86AlgOuKB5FuZRKHIpyOc6lgj5BSKmNH0/ITuDulXfz+9Hfr2jThsqQ1Ck/q1rtKi8nO87kXFEoimKQShyKcjkW3Q9fDUFKSX5xGVZWgpXHV2IlrBgQfGWf8OudOM5nwtvhsLNqny6tPPg3dR9T/pzCsZxjVxSTolSmEoei1FfhOTi2EVr1YeuxLDLyiujT2puVSSvp6te1XqU+DNWqMtRWKycvrXZVfNWxJF1bepBXaMOutF1sTd1q/PYUpQ4qcShKfSWshvISiBzB4j2ncLLVEdkyn8ScRIa0GmKemCJHQMp2yL1YtuOa1l5Q6omTzlvNz6E0KJU4FKW+4peBoxcE92T7sSx6hHqy9czfCES9H/ozVKvqiy++4IsvvqhfTJEjL8amF+juQJ/WPhTnhrEtdRvlsrx+21SUGqjEoSj1UVYCR1ZCxDDOFpRxJC2PbiGeTO0wlZ9H/YyPY/3qom3evJnNmzdXaTOqyOGlfCLBMwwOVb1cNTDSl3PZrcgpzuFo9tH6bVNRaqCe41CU+hA6mPQj2Lux/5Q2ZKlzS3eshBVtPdvWe3MLF1afjOmyJiISAkbPBpeq9Z5CvZ0oyw8l2rMnJeXNYx7yM2fOMHPmTLZs2YKHhwe2trY8/vjjjB071mT73LFjB99++23tE2xdRVTiUJT6sLKCkD4AFGRq9xP2nl3Hui2Heaz7YzVOEdso9HFVFubjhCzxZITv87T3ammGoBqWlJIbbriBKVOm8MMPPwBw/PhxFi++tAxew+rWrRvdunUz6T6aEnWpSlHqY+NbcGo3APGncxECtmesZEvqlstKGk899RRPPVV1SpmPP/6Yjz/++PLii/sN/r1YkqOlpyPezrbsSMriXPG5y9tmbb4eUf1rm/7+THG+4eUX4jufWX1ZHdauXYutrS3Tp0+vaGvVqhUPPPAASUlJ9OvXjy5dutClSxc2bdoEaKPURo4cWbH+jBkzKoY7P/nkk7Rv357o6GgeffRRAH7++WeioqLo1KkT1157bbVtbNu2jd69e9O5c2d69+5NfHw8oA2jHjduHMOGDSM8PJzHH3/88t9XC6fOOBTFWFnHYO0rYOsCgTGsOZRGZIANu9J3cFu7yyuhfun9DaBiYqP77ruv/hvcswDS4iDmZhACIQQ9Qj356/QK+vz4HSvHryTAuekW/IuLi6NLly4Gl/n6+rJq1Srs7e05cuQIkydPZseOHTVuKysri99++41Dhw4hhCA7OxuAl19+mRUrVhAUFFTRVllkZCQbN27E2tqa1atX8/TTT1dccty9ezf//vsvdnZ2tG3blgceeIDg4OBq22jqVOJQFGMl6O89hA8h/nQuu5Ozual/BilppcQGxzbYbv7888/L7xw+BA7/CRlHwEeb67x7iCfLD3vg5A670nYxwrnuT/ZGu+OPmpfZOta+3Mmr9uVGuP/++/n777+xtbVl9erVzJgxg927d6PT6Th8+HCtfV1dXbG3t+fuu+9mxIgRFWcUffr0YerUqdx0002MGzeuWr+cnBymTJnCkSNHEEJQUnLx3tGgQYMqpv1t3749x48fb5aJQ12qUhRjHVkFHqHg1Zr18Vol1iLbfXjae9LJp5OZg9ML1z9HcmRlRVOPUE/KiwKws3Lk37R/zRRYw+jQoQO7du2qeP3RRx+xZs0a0tPTee+99/Dz82PPnj3s2LGD4uJiAKytrSkvvzgUubCwsKJ927ZtjB8/nt9//51hw4YB8Omnn/LKK6+QnJxMTEwMmZmZVWJ47rnnGDBgAPv372fJkiUV2wOws7Or+Fmn01FaWvvUwU2VShyKYoySQu1p8Tbacxr7T50jyN2BIFdfRrcejc5K12C7+uCDDy6/FLh7S/BpVyVxRPq74mJvi6tow660XbV0tnwDBw6ksLCwytS6+fn5gHYmEBAQgJWVFfPmzaOsTKsY3KpVKw4cOEBRURE5OTmsWbMGgLy8PHJycrj++ut5//332b17NwBHjx6lZ8+evPzyy3h7e5OcnFwlhpycHIKCtLnl611TrJlQl6oUxRhZR8HaruITfdzJHDoEuvJ494a/AXrhD9tDDz1Ux5o1CB8CR9dBeRlY6dBZCWKC3Uk634qEsqXkFOXgZufWgBE3HiEEv//+OzNnzuTNN9/Ex8cHJycn3njjDbp06cL48eP5+eefGTBgAE5OTgAEBwdz0003ER0dTXh4OJ07dwYgNzeXMWPGUFhYiJSS9957D9BmFTxy5AhSSgYNGkSnTp3YsGFDRQyPP/44U6ZM4d1332XgwIGN/yZYACEvmei+OerWrZus7SaZohilvAykJLdE0vHFlUwf6M0TQ3oghLjsTcbGxgLUrzZVXcpKQVf1M+HTv+3jz/jdPHmDLSPCRuBs63xZmz548CDt2rVriCgVC2Pov60QYqeUsto4ZHWpSlGMZaUDnTUHU3MByR+ZT/HCphfMHVV1F5JGpQ+FLTwcOJvtycjQ8ZedNBTlApU4FKUuZ4/DrC5w7C8A9p/MwcruFNnF6XT27dzguzNUv6re/n4fPu9f8TLcV5t7fGPiETad2nRl21aueuoeh6LUJWG1do9DX85j/8kc3LwPU4bg2hbXXtGmvby8qrUZeraj3mydIHUPZCWCZxhdW3kAMO/gNyQUrGXT5E1YW6l//srlUb85ilKXxHXgFgxebQA4kpaHjcsBOvrG4OVQ/Q9/fRiqVWWord5a62/aHl0HnmF4OtkS5u1Efm4QBRRwNPvoZdXWUhRQl6oUpXblZdow3LBYrZAgUFCeQYFIbtCH/hqcZxi4tYSjayuaeoR6cjRZS3R70veYKzKlGVCJQ1Fqc+pfKMzREgeQnJXPsTTBtW6PMjxk+BVv3lCtqtdff53XX3/9yjYsBLSO1e7LlGkPofVp401unisuNu7sTd97ZdtXrmoqcShKbWwcoNPkisTx045kkDY8O+CmBqn5lJmZWe3J5N27d1c8jHZFOoyDblOhtADQEocQAg9dG/ZmNM3EMXPmTN5///2K10OHDuXuu++ueP3f//6Xd99912Df559/vqJkfUhICBkZGUbvNykpiaioKKB60cSrkbrHoSi18esAYz+teLkr5QwBLf8GXWfA4Yo3//nnn1drmz9//hVvF4DWA7QvPU8nW6IC3bDKHsVnt/ZumH00st69e/Pzzz/z8MMPU15eTkZGBufOXaz6u2nTpiqJpbKXX365kaJs/lTiUJSalBRAdjJ4h4MQSCk5cHY7pd5LSM69oWlUmS0tgrQDEKgNG+4b7s0XG8/hbO3dIJu/Y/kd1dqGhgxlUuQkCkoLuG919Qq/Y9qM4YY2N3C28CyPrH+kyrKvh31d6/769OnDzJkzAa1SblRUFKmpqZw9exZHR0cOHjwIQP/+/cnLy8Pb25u5c+cSEBDA1KlTGTlyJDfeeCMAb731FuvWrQPghx9+oE2bNtXWcXZ2Ji8vr57vSvOnLlUpSk2S/oaPums3x4H03CIKrPdhZ+VEZ7+GeX5j2rRpTJs2rUrb//73P/73v/81yPbZ8CZ8MQgKtU/lPUM9KS2XzNr2NauOr2qYfTSiwMBArK2tOXHiBJs2beKaa66hZ8+ebN68mR07dtCuXTtmzpzJL7/8ws6dO7nzzjt55plnDG7L1dWVbdu2MWPGDB5++OHGPZAmTp1xKEpNjq4DnR0E9wBg36lsdM7xdPLqiY2VTYPswlDp7wsTAzWIsP7w19taEoy8nlZeWv2mNScXc6IoiCGthlzR5ms7Q3Cwdqh1uYe9R51nGIb06dOHTZs2sWnTJh555BFOnjzJpk2bcHNzIygoiJUrVzJkiHZcZWVlBAQYPjOcPHlyxfcLZzGKcVTiUJSaJK6Hlr20G+TAhqSdWFnnMbz1IJPu9rvvvmu4jQX3BBtH7VmUyOsJdLcHwEPXhn3p2yiX5ViJpnXhoXfv3mzatIl9+/YRFRVFcHAw77zzDq6urgwcOJCTJ08a9RBl5RpjF36uXIJdSllRml2pqmn9xihKY8k9o82kV+nmclz6EZC2DAnpX0tHC2NtB616a2dPgJ21jnBfZ/LOBXGu+BzHzx03c4D116dPH5YuXYqnpyc6nQ5PT0+ys7PZvHkzEydOJD09vSJxlJSUEBcXZ3A7CxYsqPh+zTXXANpoq507dwKwaNGiKpM0KRcZlTiEECOFaGIfSxTlSiSu177rh+ECZJ2J4Rqr2SYvSf7888/z/PPPN9wGWw+EzCPajX7gug5+JOgfBGyKz3N07NiRjIwMevXqVaXNzc0NX19ffvnlF5544gk6depETExMxdzjlyoqKqJnz5588MEHFSXV77nnHjZs2ECPHj3YunVrRWl25RJSyjq/gO+Ao8CbQDtj+uj7DQPigQTgSQPLBTBLv3wv0MWYvsAD+mVxwJt1xdG1a1epKPWSf1bKuEVSlpVJKaWMO5ktWz2xVH62IaFBd9O/f3/Zv3//Km1Tp06VU6dObbid5JyS8vgWKUtLpJRS7j5xVrZ6YrHsPu8a+fHuj+u1qQMHDjRcXIpFMfTfFtghDfxNNeoeh5TyViGEKzAZ+FoIIYGvgR+llLmG+gghdMBHwBAgBdguhFgspTxQabXhQLj+qyfwCdCztr5CiAHAGCBaSlkkhPA15hgUpV4c3KH96IqXL2/4CufQNYzoNM/ku/766/rfMK6Va4D2pdcxyA0fFwd66T7g3k7dG3ZfylXB6MtPUspzwEJgPhAAjAV2CSEeqKFLDyBBSpkopSzW9xtzyTpjgG/1yW0L4C6ECKij773A61LKIn1cacYeg6IY5WySVpY8L72iKSFvCw52RQS5eZotrCuSuhdWvQDl5VhZCTq1cONgar65o1KaKGPvcYwWQvwGrAVsgB5SyuFAJ+DRGroFAZUn603RtxmzTm19I4B+QoitQogNQgiDH5mEENOEEDuEEDvS09MNraIohsUvh9UvQIn2hzW7MJdC68OEODbOp3ND9auuWNpB+Od9OK0VN2wf4EpiTiJ3Lr+bfen76rUpeRXMGnq1qe9/U2PPOG4E3pNSRksp37rwKV9KmQ/cWUMfQ/NpXhpdTevU1tca8AB6AY8BPwkDc3dKKT+XUnaTUnbz8fGpIURFMSBxHXiEgkcrABbFr0NYldE7oF+D7yoiIoKIiIgqbYbqV12xMP1IsERt7uz2ga6Ulzqw/cxWdqXtMnoz9vb2ZGZmquTRjEgpyczMxN7e3ug+xj7HkSql3Fi5QQjxhpTyCSnlmhr6pADBlV63AE4ZuY5tLX1TgF/1N262CSHKAW9AnVYoV66sRHtYLvqmiqbVx9cjy+wZ1uaaBt+doVpVhtqumIs/+LbXkmLfh2nr74osc8HNxpd9GcafcbRo0YKUlBTUWXzzYm9vT4sWLYxe39jEMQR44pK24QbaKtsOhAshQoGTwCTg5kvWWQzMEELMR7s5niOlTBVCpNfS93dgILBeCBGBlmSML3OpKLVJ2QHFeRB28fkNu5IIys7aEO5r2mG4JhcWC9u/gpICWng4oLMSuOtasz9jv9GbsLGxITQ01HQxKk1CrZeqhBD3CiH2AZFCiL2Vvo6hDZ+tkZSyFJgBrAAOAj9JKeOEENOFENP1qy0DEtGG3H4B3FdbX32fOUCYEGI/2k3zKVKdNysNJfMIWNtD6MXLUvlZMUTYjcJa1/CPMhmqVfXoo4/y6KM13Tq8AmEDwM4ZshKx0VnR0tMRWdiSk3knySxo4EtjSrNW1xnHD8CfwGvAk5Xac6WUWXVtXEq5DC05VG77tNLPErjf2L769mLg1rr2rSiXpcvt0PEmsNGu98ZlxBF35iTXtw83ye4MzTleUFBgkn3RZhA8mgBWWgLsFebFkkO+9Orai3PF5654Glzl6lFX4pBSyiQhRLU/7kIIT2OSh6I0OTYXbxI+ufEZij0l7QNnmWRXr732WrW2jz76yCT7wkpX5eWAtj78uC2Iu9qMJ9RNJQ3FeHWde/+g/74T2KH/vrPSa0VpPg6vhK+GQvYJAE7mnSQp9yileZG0D3A1c3AN5PBKmNUZzmfSpZUHAPGnz1Fcpor5KcarNXFIKUfqv4dKKcP03y98hTVOiIrSSI6ugdQ94KQVI1ifvB6A8rx2RPq7mGSX48ePZ/z48VXaHn74YdPND+HgAVmJkLQRLydbHGx0LD/5LYN+HkS5LDfNPpVmp9ZLVUKILrUtl1IaPwBcUSxd4gZodU3Fpao1x9dDsQ/DI6NxsjPNDAQN/rxGXQI7g50rHF2H6DCWFh4OFBa6kC2zOX7uOKFuasSUUre6/jW8U8syiTYsVlGavtzTkH4QYrTJffJL8tmVtpPi3F7cPKBlo4ZS05zZDUJnDSH9Kqr/tvBwIOVcELjA/oz9KnEoRqk1cUgpB9S2XFGaDf0T1RfKqDvaODI5cDafHk6iQ1ATf37jUmGxEP8HZB2jhYcjO0+44ejhyN70vYxqPcrc0SlNQF2XqgZKKdcKIcYZWi6l/NU0YSlKI3P0gvZjwK9jRdPJdAcCnf1xc2iYaWKNdf/92iBGk42uajMIYm4FWU4rL0fOFZTRyaN9vR4EVK5udV2q6o9W2NDQxxAJqMShNA/hg7UvoKy8jOc3Pc/ejDDa+kc3eigODg6m3YFXa7hBS0o9QrMBaOswhPAAXS2dFOWiui5VvaD/fkfjhKMoZlCYA2Wl4KQ9y7AnfQ+Ljy6mOO9mrg83zWiq2rz99tum34mUkH6IDv7huDvakJ3RgYkDOpl+v0qzYGxZdS8hxCwhxC4hxE4hxAdCCPXEkNI87P0J3gqDnBQA1p5Yi7WwoSg3gsjm8vzGpeJ+g497oTuzlz6tvfnrSDqnck9x4twJc0emNAHGFt+Zj1Z9djxaifV0YIGpglKURpW4HtxbgVsLpJSsTV5LqHMnKLc32fMbtTFUv6rBhfTVvieup2+4N2fOFTH5j1v5aLeJ7qsozYqxg9M9pZT/q/T6FSHEDSaIR1EaV1kpHPsLOtwAQEJ2Asm5yfRwHo6tzopQbyeT7v6aa6qXajdUv6rBOfuCX5SWOEZpNUe9bNrUq8S6cvUyNnGsE0JMAn7Sv74R+MM0ISlKI0rdDUU5FRMdZRdlE+ERQUFGW9r4OmBjgoq4lRmqVWWozSTCYmHbF7RwBkdbHfZloRwp2Ex2YTbu9u6NE4PSJNVVVj1XCHEO+A9a3api/dd8YKbpw1MUE9M/CEeolji6+3dn4eiFHD1tZZbLVI0qLBbKihDJWwj2cKSsQJs7TZ11KHWpa1RVM/+Xo1z1om8CjxBw8ia/JB+dlY5j6UWcOVdEp2B3k+/+Qp2qhQsXVrTdcYc2iPHrr7827c5b9YaJ30OL7rTyiufAGU+Er2Bfxj76tWj4aXKV5sPoAjxCCA8gHKioOX3pdLKK0uS4t9S+gN8Tfuf9Xe8zyPk9bHSCUZ0CTb57Q/c4goODDaxpArZO0G4kAAMjfVl54AwvX/c617WptUSdohiXOIQQdwMPoc39vRvoBWxG1apSmrLT+7RquB3Gga0ja5PXEuAUwPoDhcS29cXTydbkIRia6e/ll182+X4r5JyEvfMZGnkzTwnIzgjHv5N/4+1faZKMvfP3ENAdOK6vX9UZbUiuojRde3+CJQ8DkpyiHHac3kG0Zx9ScwoZ3M7X3NE1jtxUWPMyHmc20dLTkX2nU5h/aD5p+WnmjkyxYMYmjkIpZSGAEMJOSnkIaGu6sBSlESSuh+CeYOvExpSNlMky7Iq0EiP9IxonccTGxhIbG1ul7dZbb+XWWxtpduSAGLBzg8T1hPs6cyjtJP+39f/Yfnp74+xfaZKMTRwpQgh34HdglRBiEXDKVEEpismdz4TTeyuq4a5LXoevgy9nz/rh42KHv5t97f1NqG3btrRt20ify3TWENoPjq4nNsKH5DOu2FnZq4KHSq2MuschpRyr//FFIcQ6wA1YbrKoFMXUjlUto35X1F2cyT/DW7/lEeHnbL64gOeee65xdxgWC4eWMqZVES/rbHDVhbI3Y2/jxqA0KUY/3SSE6CKEeBCIBlKklGqSYqXpOhOnXaIJ7AxAB+8OhDv34mDqOa4N9zFzcI0sbADobHE5l0CotxO6kpYcyjxESVmJuSNTLJSxRQ6fB74BvABv4GshxLOmDExRTGrQc/DwXtBZs+ToEraf3s7y/acBuL5jgFlDmzRpEpMmTWq8HXq1hieOQ+QIWnk5UpAbRHF5McfOHWu8GJQmxdjnOCYDnSvdIH8d2AW8YqrAFMXkHNwpKS/hje1v0DeoL8WpkwhwsyfY09GsYcXExDTuDoUAW+2YQ72dWH84jG13/4O7fTOtDKxcMWMvVSVR6cE/wA442uDRKEpj2DUP5t8CxflsS91GTlEO17W6jmOZ501e1NAYTz75JE8++WTj7vRMHHw5mM7WSRSXWnO+sHFnPVSalrpqVX0ohJgFFAFxQoi5Qoivgf1AXmMEqCgN7uAS7Q+lrSMrj6/EycaJrr69OJSaS4TfVVplx8kXUrbToUAbhvvdvkW8sOkFMwelWKq6LlXt0H/fCfxWqX29SaJRFFMrLYKkvyDmFkrKS1hzYg39W/Tn78M5FJSUEdvW/DfGDdWvMjlnH/DrSFDWNlzse7I1+TBHSn7lka6P4Gbn1nhxKE1CXUUOv7nwsxDCFojQv4yXUqohF0rTc2ILlORDm0Ek5yZjLawZGjKUDxYfJdTbiX6NPKJq5MiR1doM1a9qFK1jsdr6GcPbPsuKZE/wg7iMOHoH9TZPPIrFMrZWVSzaqKokQADBQogpqsih0uQkrAYrGwjpR5idM2smrCE56zx7Uv7i2RHt0FmJRg3HUK0qQ22NIiwWNn3IIMej/JQdgIufVmJdJQ7lUsaOqnoHuE5KGQ8ghIgAfgS6miowRTEJ95bQ5TbKbR1BlqOz0rHhcBYAg9r5mTk4M2vZGyKGc7bYCitpT6hrqJqbQzHI2FFVNheSBoCU8jBQ57ALIcQwIUS8ECJBCFFtmIjQzNIv3yuE6FKPvo8KIaQQwtvIY1AU6HEPjHyPLalbuO6X6zhy9gibjmbQ0tPRLCOqDNWqGj16NKNHj270WLB1hJvnc9anB+USOnl3w1Zn+grBStNj7BnHTiHEV8A8/etb0G6Y10gIoQM+AoYAKcB2IcRiKeWBSqsNR5vjIxzoCXwC9KyrrxAiWL/shJHxKwrkngF7N7CxZ2XSSnKLcwl2CSYx/ZTZZvubOnVqtbZBgwY1fiCV9PUv5SPy6el2NyOjTT8nidL0GJs4pgP3Aw+i3ePYCHxcR58eQIKUMhFACDEfGANUThxjgG+llBLYIoRwF0IEACF19H0PeBxYZGT8igIrnoKTOymdsYO1J9bSP7g/OmHL8cx8Bkaap4y6ocTx0EMPNX4gF2Qk0HF+D8baTefvI21V4lAMqjNxCCGsgJ1Syijg3XpsOwhIrvQ6Be2soq51gmrrK4QYDZyUUu4RouYbmUKIacA0gJYtW9YjbKVZKi+Do+sgYijbz+zgbNFZhrYayqajmRSXldOllYdZwsrIyADA29tCrrh6tQaXQMZzkNv2neKkw9t08evMzK4zzR2ZYkHqvMchpSwH9ggh6vvX19BfdWnkOgbbhRCOwDPA83XtXEr5uZSym5Sym4+P+cfmK2Z2ajcUZEHrQaxIWoGDtQN9gvqwZM8pXOys6R9hnt+RG2+8kRtvvLFK2/Dhwxk+fLhZ4kEICB9MVOFOCgqLOJtfxL9p/5onFsViGXupKgDtyfFtwPkLjVLK2u7gpQCVJ09uQfU5PGpax7aG9tZAKFoiu9C+SwjRQ0p52shjUa5GR9cAAloPYNi5YNp5tkNgw4r9p7mugz/2NjpzR1hh1KhR5g0g/Dqsd31Lf4dEThcGc6BwPSXlJdhYqTIkisbYxPHSZWx7OxAuhAgFTgKTgJsvWWcxMEN/D6MnkCOlTBVCpBvqK6WMAyouRgshkoBuUsqMy4hPuZokrIHAGHDyppeTN70CerEy7jS5RaWM6mTeariXuu+++8wbQGh/sLJmkns8j58Jo9S7iISzCbTzamfeuBSLUWviEELYo90YbwPsA76SUpYas2EpZakQYgawAtABc6SUcUKI6frlnwLLgOuBBCAfuKO2vpdxfIqiGfYqFOWyNHEp7T3bE+YexpK9qXg42tCnjYXcX7AU9q4w4RvOnPAg+++jOHtrDwKqxKFcUNcZxzdACfAX2tDZ9oDRQz6klMvQkkPltk8r/SzRRmsZ1dfAOiHGxqJc5YK6klucywsLYpnQdgJP9niSbccyiW3ri43O6PnMGsXgwYMBWL16tfmCaDeS82lHkSVnuT5kFIHOanSVclFdiaO9lLIjgP45jm2mD0lRGtiueeARwurSDIrLixkROoKc/BLOnCuirZme36jNxIkTzR0ClJXSKX0JfawKmd7hGYsoN69YjroSR0UhQ/3lIxOHoygNrKwEVj4D7Ubxh30RLV1aEuUdxYq4MwB0DLK8yq/33HOPuUMAKx1dkz7jNl0Qm45OxtkxH1c7V+x0duaOTLEAdZ2jdxJCnNN/5QLRF34WQpxrjAAV5Yokb4XCHM6EXMO209sYETYCIQSLdp/E29mWnqGe5o7QMgmBtaM7w3TbWX54LQN/HsjutN3mjkqxELUmDimlTkrpqv9ykVJaV/pZzSupWL7Dy0Fny0EXL+x0dowIG0FOQQlrDqYxqlMg1hZ2fwMM168yB9F1KgD2x08CqIKHSgVjh+MqStN0eAW06kNs2HA2BPfH0caR+dtOUFxWztjOQeaOzmDJEUNtZtHldkpXvkC/wt0cdwxmX7pKHIpGJQ6l+crPgoJsSrpOxQZwtHEEYH18Oi08HCzi/oZFJw4bB0pCB+IRn4mbVQT7MvYhpUTd61Qs7zxdURqKoyf8N563xVmm/DmFclkOwL6TOcQEu1vEH8CMjIyKelUXlJSUUFJiGRNsOtw8j3fdniI/N5D0gnTO5J8xd0iKBVCJQ2m+pKRYlvJH0nJ8HX2xElbsP5nDyewCi7kpbqhW1ZAhQxgyZIiZIrqElY7OLd3JON2K/+v7fzjZqGG5irpUpTRX+VnweSzretxCTlEOY9uMBeCnHcnYWlsxupP5728A/Pe//63Wdvfdd5shkprdfu5LpuT/Q0jgNlxsVb0qRSUOpbk6vByyj/Nb1h78HP3oGdCTwpIyfv/3JMOj/HFztIw/gIYKGt56661miKRm7r4tCElJ5KcdK/ANcSY2ONbcISlmpi5VKc3TwaWcdg9ic1YcY9qMQWelY/XBM5wrLGVit+C6+zeS+Ph44uPjq7Tl5+eTn59vpoiqC7pGu5S2Mv4LHt/4OCVllnH/RTEfdcahND/F5+HoGlw738ILEX3pGaDNH7bz+FkcbHT0DPMyc4AX/ec//wFg/fr1FW3XX399tTZzsvFpQ6ptCF3PnmarTQEHsg7QyaeTucNSzEglDqX5SVgNpYU4th/LuNB+AEgp2Xw0k/aBruiszD+aqjb33nuvuUOo5qTfAManzONjAtl5ZqdKHFc5dalKaX7cW7Kz0zi+zz9GYWkhAGsOpnHodC4Tu1vOZaqaTJw40TIKHVaSF34Dc4pvJNChBTtO7zB3OIqZqcShND+BnZnr6szn+79CJ7SZ/T7fmEiwp4NFPC1el5ycHHJycswdRhXtO/fis/LRuIh27E7fXfFMjHJ1UolDaV4yEkg9to6NJzcyLnwcNjobikvL+Tf5LNd3DLC4uTcMGTNmDGPGjDF3GFX4utjTt6Ujkccd+HP4fKyE5b+PiumoexxK8/LP+/xyYjnS1ZEbI7TRQGsPpVFSJokOcjdvbEZ68MEHzR2CQUN9s7l132xKE9tBF8saMqw0LpU4lOajtIiSg4v5NdCbfkHXEOQcRHZ+Mc/+vo92Aa4Mbu9b9zYswLhx48wdgkF2LbuSvMeHf/Z8zTnrfKZFTzN3SIqZqPNNpflIWENmSR4hLi2Z2Fa7ufzXkQwy8or535gO2FnrzBygcQzVr7IE7QLd+KO8J/vOJzEv7lt1n+MqphKH0nzs/wV/Wze+Hv0z17a4FoAjZ3KxEhBlAZVwjWWofpUl6BDoyiGvQXQvLCC7OIfE7ERzh6SYibpUpTQPZSWcTNqAXbvheOu0ciI5+SX8vDOFqCA37G0s82zDUK0qQ22WQAhBv35DCFz2GgA7zuygjUcbM0elmINKHErzoLPh/a6j2XZmB6vLS7CxsuHlpQdIzy3is9u6mju6GhmqVWWozVKM6BTIwMWvYC8+YseZHUyKnGTukBQzUJeqlGbhVN4pViWvY3SbG7CxsmHn8bMs3JXCtGvDiG7hbu7wamSoVtXp06c5ffq0mSKqnb2Njs6R4RTnRlBWXmbucBQzUWccStOXn8X3C8aAteSWdrcA8MbyQ/i52nH/AMu+lGKoVtWkSZOqtVmScF9nwg+U8pBjfN0rK82SShxKk5e3/2cWWuVznX9v/J38SUjLY9uxLJ4aHomTnWX/ir/66qvV2p588kkzRGI8exsd6dIRcfwfytMOYeUbae6QlEZm2f+qFMUI2+LmUyCsmNLlIQC+2JiItZVgXJcWZo6sbr17967WNmzYMDNEYrxrw32Y8mcfCgOWk7XuAT6ZuMrcISmNTN3jUJq2rEQGHt/Fipbj6eATxb6UHH7amcwdfULwcbEzd3R12rRpE5s2barSlpycTHJyspkiqlu7ABecvAIpFj5sK0ilsNhy5g5RGodKHEqTlr/rGxBW+He9B4Aft5/A2daaBwaFmzky4zz99NM8/fTTVdpuu+02brvtNjNFVDchBH3aeJOWG02xEOzaP8/cISmNTF2qUpqs0vJSbszYwNCoQTzkplW93ZeSQ3SwG672ljE17OV49tlnzR1CnXqGefHLtsE4BmxlS/4pql9wU5ozlTiUJmvZsWUkF2US3fsFAHYkZbHvZA6PDW1r5siuzODBg80dQp16hXpSJJ0JtW/P5rMHzB2O0sjUpSqlSSorL+OLHe/R1q01scGxSCl5ackB/F3tuaNPiLnDuyKJiYkkJlp2OQ9fV3tCvZ2wze/DaLdI5BF1g/xqYtLEIYQYJoSIF0IkCCGqjTEUmln65XuFEF3q6iuEeEsIcUi//m9CCHdTHoNimf6M/5mkwgym4YYQgvXx6ew7mcN/r4vA0bZpn0jfeeed3HnnneYOo05D2vtx4EhrJu1fj1j1Akhp7pCURmKyxCGE0AEfAcOB9sBkIUT7S1YbDoTrv6YBnxjRdxUQJaWMBg4DT5nqGBTLJKVk7u5PiCwqZvA1j1NeLnl/9WEC3ey5oQnM8FeXl156iZdeesncYdRpQtcWlJZL1nkNZWdOAqRsN3dISiMx5UezHkCClDIRQAgxHxgDVL4gOgb4VkopgS1CCHchRAAQUlNfKeXKSv23AJZXRlQxKVFexudnMsl0b4WVXwd+3pHMnpQc3r2pU5OY4a8u/fv3N3cIRgn3c8Hb2ZZZxSfJ9Pdl4/avsAnuYe6wlEZgyn9lQUDlwegp+jZj1jGmL8CdwJ+Gdi6EmCaE2CGE2JGenl7P0BVLVVJegoxfhmd2MuE9HyC3sIQ3lsfTuaU7N8Q0/bMNMFy/ylK19Xeh4HwUeVaCnUf/gPwsc4ekNAJTJg5hoO3Si6A1rVNnXyHEM0Ap8L2hnUspP5dSdpNSdvPx8TEiXKUp+Hr/19y85x3y3VtCxHBmr00gI6+IF0d1wMrK0K9N0/Of//ynooaVpWvr58rJUy2wtbJhg7MrZB41d0hKIzDlpaoUILjS6xbAKSPXsa2trxBiCjASGKS/zKVcBbIKs/h6/9d09++O4/jXSMwqZM4/x5jQtQWdgt3NHd5lMVSrylCbpYoMcKGw2Joenl1Z75jC4y26GfzUpzQvpkwc24FwIUQocBKYBNx8yTqLgRn6exg9gRwpZaoQIr2mvkKIYcATQH8ppap1cBWZtWsWhaUFPNzlYbB14v/+2I6dtY7HhjXd5zYM1aoy1GapBrT1RWclsC6MIiVvC8k5ibTEBtxbmjs0xYRMljiklKVCiBnACkAHzJFSxgkhpuuXfwosA64HEoB84I7a+uo3PRuwA1YJIQC2SCmnm+o4FMsQlxHHr0d+5bbcfMLiV7PKZQxrDqXx1PBIfF3szR3eZbtQp6pysti/fz8AUVFRZompPnxc7IiN8OHg0TKWTl9Ky98fgoIsmLYBhDr3aK5MOuBdSrkMLTlUbvu00s8SuN/Yvvp2y55gQTGJb+K+wdPKjnszT3AuoBdPz9tHpL8Ld/QJNXdoV+RCnarKc2/MmDGjWpsl6x7qyZpDabhZB0D7MbD0YTj+D4T0NXdoiok07SellKvGK10f5di2BThFjuLBf8rIOl/M11O7Y2vdtIfffvbZZ9Xa3nrrLTNEcvk6BLoCsO5oHH/n7uEhZy9a/jNLJY5mTCUOxaLll2i3sRx3fkPb89ksdb+ZJetO8eh1EUQFuZk5uivXtm31+zPdu3c3QySXr32AljiOpRezMnkN7cL7cve/i+DUbgiMMWtsimk07Y9rSrP35vY3GbdoLPk75pATPIiZGyUDI325L7Z5XLFcsmQJS5YsqdK2e/dudu/ebZ6ALoOXsx2tfZzYcKCEaO9oVnIe7N1gz3xzh6aYiEocisX65+Q/LDyykOtCh1J46wruPDMeP1d73rspptk8s/HOO+/wzjvvVGl7+OGHefjhh80T0GW6q28Ye1JyaOvSj4PZh0mc9C0MbTrDipX6UYlDsUjnis/x/KbnCXML4/a293DnL8nsy/fk01u74ubYdOfaMMb777/P+++/b+4w6mVclyC8nW2JP9oandCxOHM3WFlBUa65Q1NMQCUOxSK9tf0tMgsyedGxPekfDOXYydPMnty5WdzXqEtMTAwxMTHmDqNe7G103NQtmE2Hi7mh9Th8HH3gxBZ4twOc2Gru8JQGphKHYnGKy4pJzUvltvCbaLt5LqmFtrw6qTfXdfA3d2iNYvv27Wzf3vQqzXYIdENKmBD6ELe0uwX8O4KtI6x8RpVcb2ZU4lAsjq3Olg8HfkL7TfHYlRdQPvhFRkQHmDusRvPYY4/x2GOPmTuMeosMcAFg14lsSspLiMtNgoHPauXW4341b3BKg1LDcRWLUVpeyge7PmBy21v5eMEmnj+3hKSW4xjcP9bcoTWq2bNnmzuEyxLm7USYjxPL9qZyWvcTP8X/xNobV+Gy5RNY/SK0HQE2Tfcpf+UidcahWIwP//2QuXFzuf/Xn4g5PgdsHGh902vmDqvRRUVFNYlyI5cSQjCyYwBbj2Vyjd9gCssKWXzsD7juFcg+AQmrzR2i0kBU4lAswtoTa5mzfw7W53uzN7415we/ge2U38HFz9yhNbpNmzZV1LBqakZ2CqRcQuJJD6J9ovnx0I+Uh/WH+7ZAu5HmDk9pICpxKGZ3ODORR9c/RVlBCwLzR/D7PTFM6d8egpvWE9QN5emnn66oYdXURPi5EO7rzNI9qUyOnMzxc8fZfGoz+LbTVsg8qm6UNwMqcShmlZFXxG2/P0tRCYzwe5xFrZfTcekoKCk0d2iN4rPPPqtWr8pQW1MyMjqQ7cez6OTRHy97L1af0F+iSvoHZneD/QvNG6ByxdTNccVsNiVk8OjPe8gpHM9jI3y5y7MIvvse+s68am6iGqpVZaitKRkRHcB7qw+zKi6D767/jkDnQG1BcE8I7AJ/PAIte4FbC/MGqlw2dcZh4U5lF/D5xqOM/PAv2j+/nBcXx3Equ8DcYV2RpIzz/PenXUz59S1sbcr56Z5B3NU+En6/D3wiof+T5g6x0RiqVbVhwwY2bNhgpoiuXBtfZyL9XfhjXyotXFpgJawoKisCnTWM+xzKSuG36VBeZu5QlcukzjgsVGJ6Hi8sjuOvIxkARLdwY2CkL99tOc73W48ztnMQE7sH06WlB6KJTJiTkJbLrDUJLN2bjH3gQuz9dvFEv8FEB7rCDzdBQTbc+utVc7YBVNSpGjVqVEXbCy+8ADSd+TgMGRkdwNsrD3Mqu4Ck8//y+F+P893w7wjxag3D34DFM2DTh9D3YXOHqlwGlTgsTHm5ZO6mJN5ccQhbnRWPDIlgVKdAQr2dAEg5m88XGxOZvz2Zn3akEOTuwMhOAQyK9KOtn4tF1nEqK5d8tvEo7606jK1O0q7TH5wo2sWDnR9keNgQLWEU58HQ/wP/pjcM9Ur88ssv1drmzJljhkga1ojoQN5eeZg/9qYytnsEhaWFfL73c17t9yp0vhWOrgWd5f2uKsYR8ioY4dCtWze5Y8cOc4dRp5yCEqZ9u4Otx7IYGOnLa+M64udq+NN3bmEJqw6cYfGeU/x9JIPScu2/o7+rPeF+zvi72uPpbIu3kx1ezrZ4Otni7az97O9qb/KzlLPni9l0NJMNh9NYF59Oem4RQzt4o/P/nr9OreO/Xf/L1KipFzuUlYKVTk032oyMmPUXJWXl/PFgPz78933mxs1lwcgFtPNqB+XlWhFE0EZZqf/uFkkIsVNK2a1au0oclqGkrJw7vt7O1mOZ/N/Yjkzo2sLoP+5nzxezOyWbw6dziT+TS0JaHum5RWTmFVNcVl5t/TBvJ8Z1CWJYlD/Bno7YWeuuKPbycklabhFH0nL5JyGTfxIy2H8qBynBxd6aayN8GBUdSESLfG778zbui7lPq2WUvB02vqld93bwuKIYmqq5c+cCMHXq1Iq21au1UUiDBw82Q0QN5899qdz7/S4eGhTOXf39GfHrCNp6tOWL6764+Lt9dC1seAtu+QnsXMwbsFKNShwWnDiklDzz+35+2HqCt26MZkK34Abbbl5RKZl5xWSe1xLJqewC/tx/mq3HsirW83a2w67SFKyB7vbEBLvTKdgdV3sb5CXbBMgrKmVH0lm2JGaSmH6+IkFZWwm6tPSgb7g3fdp406mFG9nFWXjZeyGE4GzhWTzsPbQnib8YCLZOcPcacPJukGNuamJjY4Gq9zMMtTVVD/z4LyvjTrPtmcEsTfqJ17e9zs+jfibSM1Jb4eg6+G48hF4LNy8AazvzBqxUUVPiUPc4LMCcf5L4YesJ7o1t3WBJA7QSEC72NrjY2xCiv0cCMLVPKMlZ+Ww9lsXJswWk5hRQUqYlBIkkKeM832w+TvFfx2rdvoONjm4hHvRv60OwhyOtvBzp0tIDJ7uLv1ZbU7fyyPpHuLfTvdza/lYtaZw9Dt+OhtJimPrHVZs0ajJv3jxzh9BgpvULY8meU/z+70lu7nUTHbw6XEwaAK0HwOgPYdF9sPAuuPFrde+jCVCJw8x+2HqCV/44wNAOfjx2XeON3w/2dCTY07HG5cWl5RxJy6Ww5MKQyYuXzYQAW50VEX4u2FobHtEtpeS7g9/xzo53CHULpX9wf21B5lH4ZjQU58Jtv4JP035mwRSCgxvuw4O5RQW50j3Eg9f/PESXlh7EtIgBICkniRC3EG2lzrdoEz4tfwJ+mgIT5oK1rblCVoygEocZffX3Mf639AAD2vrwwaTOFjUdqq21FR0CL2/SpPT8dJ7b9Bz/nPyHAcEDeLXvqzjbOl9cwcEDJv8IAdENFG3zsnz5cgCGDRtm5kiunBCCj27pwpjZ//DUb3tZMqMvm1M3c+/qe3nj2jcYFqI/xl7TQVjBqX+1QRKKRVOJwwyklHy0LoG3Vx5meJQ/H0zqXOMn96boRO4Jdp3ZxbM9n+WmtjdpN0JP7oSAzuDVGv6z8eKIGqWa119/HWgeiQPA18WeBweF89Sv+1h/OJ2+4d2J8o7ixU0v0sGzA8Gu+jOsntMujrDKOqZ99wgxa+yKYepfbyNLzSngnm938PbKw4ztHMSHk5tH0ojPiuen+J8A6OrXlT/H/cnEyIkIWQ4b34IvB8P2L7SVVdKo1fz585k/f765w2hQYzsHEebjxNO/7iO/CN669i10Qsd/N/yX/JL8iysKoSWPhXfDZ/0hfrn5glZqpP4FN5LycskPW09w3bsb+Tshg2eub8fbEzphrWva/wlOnz/Nc/88x4QlE5j972xyi3MB8HLwgrNJMHcErH0FOozTHvxS6uTv74+/f/OaJtfeRsd7N8WQllvEi4vjCHQO5LV+rxF/Np6Z62dSVrn8iBAw/gtwD4YfJ8LSmVCUZ77glWrUpSoTKyuXbE/K4v3Vh9mSmEXv1l68Nq4jrbyc6u5swdLz0/lkzyf8nvA7ALe3v517ou/BxVY/Fn/3D7D0EW2EzLgvoOME9ZCXkS7UrqpchqQ56BTszoMDw3lv9WHa+DozvX8/XrjmBXKLc9Fdel/DMwzuWqV96Nj8ERxeCVMWa5c6FbNTicMESsrK2Xw0kz/3n2bVgdNk5BXjYm/N6+M6MrF7cJOpLXWpcllOdlE2nvaelMkylh1bxtg2Y7mz450EOQdpT38XngN7V/BsDeFDYNhrqgpqPRmqX9Vc3D+gNQdSc3hrRTwbDqfzzR1jcLDVksa/af8S7BKMt4N+eLaNg1aGJnIkbPsM3Ftq7eczwcnLTEeggHoAsMEUlZbx95EMfbI4Q05BCY62OgZG+jI8KoDYtj5Vnm9oKqSUHM0+ysrjK1lydAlBLkF8ed2XAJwvOY+TjRMU5sCeBbD1E2g9EEa8Y+aom46MDK2Ipbe3d61tzYmUkl92pvD4wr0MbufH7Js7I0QZwxcOBwFv9HuDbv7VnjnTFOXCrM7gEQq97oV2o7Wqu4pJqCfHLyNxzN92ghVxp0nPKyLtXBF5RaV4O9vh72qPe6VigiVl5WxPOkteUSku9tYMaefHsCh/ro3wwd6m6Q4tXJSwiK/2f8WxnGMIBN39u3NjxI0MDx2urZD0D+z5Efb/CiXntbkW+j8BbZvHaCDFtL7dnMTzi+LoEeLJx7d2IaP4GDPXzSQlL4UbI27kgc4P4GnvWbVTcT7s+ha2fgpnj4FrEHSaBF3v0O6JKA1KPTl+GdJzi0jLLcLXxY4OAW4421uTnlvE6XOFHM/Mr7hkL4RgRMcAhnX0p09r7yY3Siq3OJf9GfvZm76XPel7eK3fa7jZuZFdlI2Pgw+3RN7CoJYD8S46D0l/a/MoWOlg/y8Q9xt0GAvd74SgruY+lCbHUK2qX3/9FYBx48aZIaLGc/s1Ibg72vLoz3sY/O4GZg6O4MvB8/nx8BfMOziPPxL/YMkNS/BzqjTvvK2j9sxHj3vg8ArY/iX8/R6EX6cljvR47cszFPw7mu/gmjmTnnEIIYYBHwA64Esp5euXLBf65dcD+cBUKeWu2voKITyBBUAIkATcJKU8W1scll6rqjEUlxWTlp9GWn4aLV1b4u3gzZbULTz3z3OcPn+6Yr3Wbq15re+rtPNuj0yLR+xbAKl7IHUvnE/TVpq2AQJj4HyGVmvKxsE8B9UMNPdaVcZISMvlyYX72HH8LNZWgr7h3vSMKCVPt5eZ3adhrbPig10f4GTjRO/A3kR6RmIlKn04y0sDJx9t8MXyp2DLx1V3MOBZ7WHToK6qvE09NfqlKiGEDjgMDAFSgO3AZCnlgUrrXA88gJY4egIfSCl71tZXCPEmkCWlfF0I8STgIaV8orZYmnLikFJSJssoLS+lpLyEkvIS7HR2ONk4UVxWzP6M/eSV5JFXnEdeSR7ni3Pp6tuFaL/OHMtK4NENj5BWkEF2SW7FNv/X+WFuiL6LxOS/+WLz/xFWJuhQXELU+Vxcc8/A2E8hYigkrIbvbwLfduAfDYGdtWJ0Pm3VCCkTysnJAcDN7fKe3G+KpJQcTM1lyd5TLNlzipSz2iyXrvbWPDk8kj8zn2V3+m4AXGxdCHcP5/rQ65kYOREpJdtOb8PD3gNPayccUnZgu+B2qlW8GvclRE/QqjL/8Qg4++m/fLWvdqPBLUhLRBmH9R+KnLTvto5g56Y9g3QVlYE3R+K4BnhRSjlU//opACnla5XW+QxYL6X8Uf86HohFO5sw2PfCOlLKVCFEgL5/rQWPriRxPPBtb46X5lWqECvp4uDPS5NXATB1blfSyov1SzR9nYJ5ZuIyAMbP6UQuZVWWD3Vpw6MTfgfgujlRlFVaJoGx7u15cNxP5Bdk0WvBtchLfkmnuXXkgRt+ICPzMAOWjq8W80Oe3bh71NdknNrJS7/fhG9ZGT5lZfiVat/b9Xsar94PwZk4rUKts+/Ff0ROPtDlNu3TWWkxyPKrakY+xfyklBxIPcfB1Fx+2ZnMlsQsWng4YGt7nmKbQxTbHKVUdxq74g44F15HOYWkeT1abTtO+cNxKRiBLac57f4u5egoR4cNpTjJfCbmCCbkniNPl8v9/l5kCC+KhT1OMh+v8rPcfzabofkFHLax4TFfb1Kt/CjGFheZh6c8y8NZOfQuKGWvnS0ve7uSauVPKda4yDxc5TkezCyhU5HkX3srZntac9rKjzJ0uMpcXGQuj2WU0rZYstnBiq88rDll5Y9E4CbP4SzP80xGKa1KYL2jFd+7WXHKKgAAd5mNoyzg5bRyfMtgpZNgoauO01baJT0PmY29LOC1M7BZN4Suk5+je4hntffHGOa4xxEEJFd6nYJ2VlHXOkF19PWTUqYC6JOHr6GdCyGmAdMAWrZseZmHAMEOPtgW6RCIijJ/wc5BFcvbOgbgV5JXsVQgCHENrVje2SmQgrJibbn2P1p7RlQs7+PYAkk52hJtGxHe2ix4ttYO3OPYGhthpX1hhbWwIqpFLABujr587t4LZytrnKxscLZxwtnaCfvWAwHw9orgw57Pgc4WbBzBzhnsXLURKQC+7eGZ0zV/elKF5kzu7bffBuDRRy/+4VuwYAEAEydONEtM5iaEoEOgGx0C3RjXOYifdyaz4XA64AYEAtrvNw5aU7m0x48nKZHnKCGXcooppwRXlwjcXZ0pkf4Ul3fjQv1n7f/L+cunF/v9OlJcnklp+Q+4oKNcgI0shrI8NnhEcNLVi/MyA3uxGzdrX0qFLY5l53AqdeCQU1dK7J05I3JxJ4VC6xaUChtcS7PwKBWctffimI0D2dYF+MhMiqxbUCascS9Jx73cirMOXpywteW8dT6+MpsC6xZIYYVnyRlcy604a++NjY01xTb5+MlzFNhoN/+9i3W4lGeT7eCNKNchbc7jK/MptNGGvfsUg5O04pyDF3aO/jiYYICOKc84JgBDpZR361/fBvSQUj5QaZ0/gNeklH/rX68BHgfCauorhMiWUrpX2sZZKWWtswA15UtVSvOm7nEolswcZxwpQOXxcS2AU0auY1tL3zNCiIBKl6rSGjRqRTGzZcuWmTsERamVKceNbgfChRChQghbYBKw+JJ1FgO3C00vIEd/Gaq2vouBKfqfpwCLTHgMitLoHB0dcXSsea4URTE3k51xSClLhRAzgBVoQ2rnSCnjhBDT9cs/BZahjahKQBuOe0dtffWbfh34SQhxF3ACmGCqY1AUc/juu+8AuPVWVRRSsUwmfQBQSrkMLTlUbvu00s8SuN/Yvvr2TGBQw0aqKJbjyy+1ki4qcSiWSj05rigWZtWqVeYOQVFqpRKHolgYG5tqj64pikVpWkWVFOUqMHfu3IoaVopiiVTiUBQLoxKHYumuirLqQoh04Hg9u3kDGSYIpzlQ741h6n2pmXpvambJ700rKaXPpY1XReK4HEKIHYaemFTUe1MT9b7UTL03NWuK7426VKUoiqLUi0ociqIoSr2oxFGzz80dgAVT741h6n2pmXpvatbk3ht1j0NRFEWpF3XGoSiKotSLShyKoihKvajEcQkhxDAhRLwQIkE/p7kCCCGChRDrhBAHhRBxQoiHzB2TpRFC6IQQ/wohlpo7FksihHAXQvwihDik//25xtwxWQIhxEz9v6X9QogfhRBNZo5mlTgqEULogI+A4UB7YLIQor15o7IYpcB/pZTtgF7A/eq9qeYh4KC5g7BAHwDLpZSRQCfUe4QQIgh4EOgmpYxCmz5iknmjMp5KHFX1ABKklIlSymJgPjDGzDFZBCllqpRyl/7nXLR//EG197p6CCFaACOAL80diyURQrgC1wJfAUgpi6WU2WYNynJYAw5CCGvAkeozpFoslTiqCgKSK71OQf1xrEYIEQJ0BraaORRL8j7wOFBu5jgsTRiQDnytv4z3pRDCydxBmZuU8iTwNtpkdKlos5+uNG9UxlOJoyphoE2NV65ECOEMLAQellKeM3c8lkAIMRJIk1LuNHcsFsga6AJ8IqXsDJwHrvp7h0IID7SrGaFAIOAkhGgyM3epxFFVChBc6XULmtDpo6kJIWzQksb3UspfzR2PBekDjBZCJKFd3hwohPjOvCFZjBQgRUp54ez0F7REcrUbDByTUqZLKUuAX4HeZo7JaCpxVLUdCBdChAohbNFuVi02c0wWQQgh0K5TH5RSvmvueCyJlPIpKWULKWUI2u/MWillk/n0aEpSytNAshCirb5pEHDAjCFZihNALyGEo/7f1iCa0KABNQNgJVLKUiHEDGAF2iiHOVLKODOHZSn6ALcB+4QQu/VtT+vnhleU2jwAfK//MJYI3GHmeMxOSrlVCPELsAttxOK/NKHSI6rkiKIoilIv6lKVoiiKUi8qcSiKoij1ohKHoiiKUi8qcSiKoij1ohKHoiiKUi8qcShNghBCCiHmVXptLYRIr6sSrRBiqhBi9hXsN0S/7/9VavMWQpRcyXaN2O8vQogw/c9JQghvU+2rPoQQc4UQN9axzttCiIGNFZPS+FTiUJqK80CUEMJB/3oIcLKhd6IvOHepRGBkpdcTAJM93yOE6ADopJSJptqHiX2IKivSrKnEoTQlf6JVoAWYDPx4YYEQwlMI8bsQYq8QYosQIvrSzkKIUUKIrfpie6uFEH769heFEJ8LIVYC3xrYbwFwUAjRTf96IvCTEdvtL4TYrf/6VwjhIoQIEEJs1LftF0L0M7C/W4BFht4AIcQj+n77hRAPV2p/Tj/fxSr93A6PGug7Qd9vjxBio75Npz9D2Kd/7x7Qtz8vhNiuX/9z/dPNl26vqxBigxBipxBihRAiAEBKeRzwEkL4GzoGpelTiUNpSuYDk/QT3kRTtTrvS8C/Uspo4GkMJ4C/gV76Ynvz0arZXtAVGCOlvLmOfbcAyqhaw6ym7T4K3C+ljAH6oSWgm4EV+rZOwG4D++oDVCuYKIToivbUdU+0OVHuEUJ01ie08WgVi8cB3S7tq/c8MFRK2QkYrW+bhlZor7P+vfte3z5bStldP1eEA1XPuC7ULfsQuFFK2RWYA/xfpVV26Y9DaYZUyRGlyZBS7tWXdJ8MXFrqpC/aH0+klGuFEF5CCLdL1mkBLNB/MrYFjlVatlhKWVDL7pcD/wPOAAuM3O4/wLtCiO+BX6WUKUKI7cAc/R/e36WUuw3sKwCtFPml+gK/SSnPAwghfkVLSFbAogvxCyGW1HAM/wBzhRA/oRXVA63Y3qdSylIAKWWWvn2AEOJxtHkiPNEuzVXeblsgClilPxnRoZUHvyANreqr0gypMw6lqVmMNo/Bj5e0G1MS/0O0T9Idgf8AlafqPF/bTvUTe+0E/otWIbjO7UopXwfuRvvEvkUIESml3Ig2sdFJYJ4Q4nYDuyu4JLYLDB1jbe2XHsN04Fm0CtC7hRBe+r5V3if9Gd3HaGcTHYEvDMQjgDgpZYz+q6OU8rpKy+31x6E0QypxKE3NHOBlKeW+S9o3ot0bQAgRC2QYmC/EjYs31Kdcxr7fAZ6QUmYas10hRGsp5T4p5RvADiBSCNEKbe6OL9CqDRsqMX4QaGOgfSNwg76iqhMwFvgL7VLZKCGEvdDmSxlhoO+FeLZKKZ8HMtASyEpg+oVBAUIITy4miQz99gyNoooHfIR+/nAhhI3+pv4FEcB+Q3EoTZ+6VKU0KVLKFLQ5rC/1Itosc3uBfAwnhheBn4UQJ4EtaNf267PvOAyPpqppuw8LIQag3RM5gHZzfxLwmBCiBMgDDJ1x/AHEAqsv2f8uIcRcYJu+6Usp5b8AQojFwB7gOFqSyjGw3beEEOFoZwtr9OvvR/sjv1cf0xdSytlCiC+AfUAS2nQDl74XxfphubP0lwSt0WZBjNNfhmujj0NphlR1XEWxMPohx+uAPlLKMiP7OEsp84QQjmhnJtMuzBHf2IQQY4EuUsrnzLF/xfTUGYeiWBgpZYEQ4gW0+e5PGNntcyFEe7TLTN+YK2noWaNd1lOaKXXGoSiKotSLujmuKIqi1ItKHIqiKEq9qMShKIqi1ItKHIqiKEq9qMShKIqi1Mv/A2RmySxOe84FAAAAAElFTkSuQmCC\n",
      "text/plain": [
       "<Figure size 432x288 with 1 Axes>"
      ]
     },
     "metadata": {
      "needs_background": "light"
     },
     "output_type": "display_data"
    }
   ],
   "source": [
    "#TODO: now that this is working, pacakge this into a function\n",
    "\n",
    "pekk_data_time_0 = np.genfromtxt('PEKK_No_Exposure.csv', delimiter=',')\n",
    "\n",
    "# clean web plot digitizer data a bit\n",
    "\n",
    "#pekk_data_time_0[:,1][np.where(pekk_data_time_0[:,1] < 5e-2 and pekk_data_time_0[:,0] > 1e6)] = 0\n",
    "\n",
    "def filter_y(data_arr, high_cut=1e6, low_cut=5e-3):\n",
    "    indices = np.where(data_arr[:,1] < low_cut)\n",
    "    data_arr[indices, 1] = 0\n",
    "    return data_arr\n",
    "\n",
    "plt.figure()\n",
    "data = filter_y(pekk_data_time_0)\n",
    "\n",
    "x, y = np.log10(data[:,0]), data[:,1]\n",
    "plt.plot(x,y/np.sum(y), label='True Distribution')\n",
    "\n",
    "t0_Mn = np.sum(x*y) / np.sum(y)\n",
    "t0_Mw = np.sum(x*x*y) / np.sum(x*y)\n",
    "t0_pdi = t0_Mw / t0_Mn\n",
    "print('PDI:', t0_pdi)\n",
    "plt.axvline((t0_Mn), color='k', ls='-.', label='$M_n$')\n",
    "plt.axvline((t0_Mw), color='k', ls=':', label='$M_w$')\n",
    "\n",
    "print(t0_Mn)\n",
    "\n",
    "# Now recover the distribution with both methods\n",
    "# Gaussian\n",
    "t0_sig = recovered_gauss_sigma(Mn=(t0_Mn), Mw=(t0_Mw))\n",
    "print(t0_sig)\n",
    "gauss_y = gauss((x), mu=(t0_Mn), sigma=t0_sig, N = 1)\n",
    "plt.plot((x), gauss_y/np.sum(gauss_y), label='Gaussian', ls='--')\n",
    "\n",
    "# Weibull \n",
    "a=scipy.optimize.root(lambda x, y, z: f1((x), y, z), args=((t0_Mn), (t0_Mw)), x0=1.)\n",
    "print(a)\n",
    "recovered_k = a['x']\n",
    "print('recovered k:', recovered_k)\n",
    "# Now that we have the shape factor, plug it in to the other expression to solve for lambda\n",
    "# lambda = M_n * k / Gamma(1/k)\n",
    "recovered_lambda = f2((t0_Mn), recovered_k)\n",
    "print('recovered lambda:', recovered_lambda)\n",
    "weib_y = weib(x, recovered_k, recovered_lambda)\n",
    "plt.plot((x), weib_y/np.sum(weib_y), label='Weibull', ls='--')\n",
    "plt.xlabel('Molar Mass (log scale)')\n",
    "plt.ylabel('Probability')\n",
    "plt.legend()"
   ]
  },
  {
   "cell_type": "code",
   "execution_count": 45,
   "metadata": {},
   "outputs": [
    {
     "data": {
      "text/plain": [
       "<matplotlib.lines.Line2D at 0x7efbe0704f50>"
      ]
     },
     "execution_count": 45,
     "metadata": {},
     "output_type": "execute_result"
    },
    {
     "data": {
      "image/png": "iVBORw0KGgoAAAANSUhEUgAAAYAAAAD4CAYAAADlwTGnAAAAOXRFWHRTb2Z0d2FyZQBNYXRwbG90bGliIHZlcnNpb24zLjMuMiwgaHR0cHM6Ly9tYXRwbG90bGliLm9yZy8vihELAAAACXBIWXMAAAsTAAALEwEAmpwYAABX3klEQVR4nO3dd1hUx9fA8e/QBQREUCmiomJviFhj12g01lhjiSnGFJOY3tsveZOYbjRqTDSWxBp7jxp7RbGiKCIICggovcO8fywmKgssZdldmM/z8ET2zr33LIE9986dOSOklCiKoihVj5mhA1AURVEMQyUARVGUKkolAEVRlCpKJQBFUZQqSiUARVGUKsrC0AGUhIuLi6xfv76hw1AURTEpJ0+ejJNSuj74ukklgPr16xMQEGDoMBSFk+G3AWhfz7nYtjcT0gFwd6qm15gUpTBCiHBtr6suIEUphZnbg5m5PVintjNWnmbGytP6DUhRSsGk7gAUxRRN793Y0CEoilYqASiKnnVr7GLoEBRFK526gIQQA4QQwUKIECHE21q2CyHErPztZ4UQvvdsWyiEuCWEOP/APl8LIS7lt18nhHAq87tRFCN0PT6N6/Fphg5DUQooNgEIIcyBOcBAoDkwTgjR/IFmA4HG+V9Tgbn3bPsdGKDl0H8DLaWUrYHLwDslDV5RTMEba87wxpozhg5DUQrQpQvIHwiRUoYCCCFWAEOBoHvaDAWWSE1luaNCCCchhJuUMkpKuV8IUf/Bg0opd97z7VHgsdK+CUUxZjP6+Rg6BEXRSpcE4AFE3PN9JNBRhzYeQJSOcTwJrNS2QQgxFc1dBV5eXjoeTlGMRyfvmoYOQVG00iUBCC2vPVhDWpc22g8uxHtADvCHtu1Syl+AXwD8/PxU7WqlwsWlZLLh9E2cqlnSpE51fGpXL9H+V2NTAGjoaq+P8BSl1HRJAJFA3Xu+9wRulqJNAUKIycBgoI9UCxMoRmjOPyHM3hNCenbuv69Vt7HAxsIc1+rWOh3j3bXnAFj5bGe9xKgopaVLAjgBNBZCNABuAGOB8Q+02Qi8mP98oCOQKKUssvtHCDEAeAvoIaVUQyQUo7P8+HW+3hHMwy1q83r/JggBF6OS+Sf4FlvPRhGbksnWc1E80sqtyOO8OaBJBUWsKCUjdLnwFkI8AvwAmAMLpZSfCyGmAUgp5wkhBDAbzWifNGCKlDIgf9/lQE/ABYgBPpJS/iaECAGsgfj80xyVUk4rKg4/Pz+pSkEoFeFk+B3G/nKEzg1dWPREB8zN7u/lTM/KZdT8w8QkZbJrRg8cbS0NFKmiFE8IcVJK6VfgdVPqeVEJQKkIMUkZPPrTQWwszdn4YlecbK0KtDkZfpvQ2FTeXnuOiZ3q8fGQFoUeLzg6GYAmdUr27EBRykthCUDVAlKUe2Tm5PLcspOkZObwy6T2Wj/8QVMLaM3JSEa19+TP49e5lZxR6DE/3HCeDzecL3S7ohiKKgWhKPdYcTyCU9cTmDPel6Z1HApt938jWgFgJgSrAiKYu/cqHz2q/S7g3Uea6SVWRSkrlQAUJZ+Ukj+OhdPa05FBrYt+sHvvkM4xHbxYfDiM4e08aO3pVKBtm7oFX1MUY6C6gBQl38nwO1yOSWG8f/ETDncFxbArKAaAdx5pimt1a95cc5asnLwCbS/cTOTCzcRyj1dRykolAEXJ9+ex69hbW/BoG/di2y44EMqCA6EAONhY8vmwVlyKTmbevqsF2n66KYhPNwUVeF1RDE11ASkKkJCWxeZzUYz288TOuuR/Fn2b1+bRNu78tOcKA1rWuW+28IePPlg7UVGMg7oDUBRgVUAEWTl5jNOh+6cwHz/aHHtrC95cc5bcvP+GV7dwd6SFu2N5hKko5UolAKXKy8jOZcGBa3RpWLNMH9Q17a35eEgLTkck8PvhsH9fPxORwJmIhLIHqijlTCUApcrbePomscmZvNi7UZmPNaSNO72b1uKbHcHEJmcC8H9bL/J/Wy+W+diKUt5UAlCqvKOh8bhWt6ZzOZRtFkLw7iPNSM/OZc3JSAA+HdqST4e2LPOxFaW8qQSgVGlSSk6E36aNpyOaklZl16iWPf4NnFlx4jp5eZImdaqrMhCKUVIJQKnSzt1IJOJ2Ov2a1y7X4z7e0Yvw+DR2XIjmZPhtTobfLtfjK0p5UMNAlSpt05mbWJoLHm5Rp1yPO7i1O7P3hPD1zmBc7K0RqPUAFOOjEoBSpf0dFEO3Ri6FFn0rzN1aQIUxNxO8/nATnl16khHtPBhYzJoBimIIqgtIqbLSsnIIv51GO68aJd63oat9sUs89m9em1Yejqw9dYMGNe1KG6ai6I26A1CqrItRyUgJjWvpsFZvVhpc3QOXtkDsJXYluEFuFn1rJYOHLzQfCnU7wj0PkoUQTO3uzfTlgczZG8L03o31+G4UpeTUHYBSZf11KhJrCzO6NHQpvFFGEvzzf/BNY1j5OARvhWo1WJDVnwV5j2o+8E/8Bgsfhnnd4NJWuGeRpYEt62BlYcb8fVcxpcWXlKpB3QEoVVJKZg4bAm8wuLV74cs5Xt0D656DlGjNFb7fk1CvK5hbMjc1S9PGbjJkpcK5NXBkNqwYB40fhqFzwN4VC3MzXu7TmK93BLPxzE2GtvWouDepKMVQdwBKlXTwShypWbmM8vMsuFFK2PMZLB0ONo7w9B4YvQS8e4K5Jlk421nhbJf/4NjKDtpPhucOQ//P4do++KUHRGqWL53WoyGtPR35ctsl8vLUXYBiPFQCUKqkczcSsDATtH1wsZacLFg3DfZ/De0mwrP7wLN9gf1XB0SwOiDi/hfNLaHLi/DUTjCzgEUD4eImjlyNp2MDZ6ISMwiOSdbfm1KUElIJQKmSzkYm4lO7OjaW5v+9mJcLa5+Bsyug9/sw5CewrKZ1/zUnI/8t9VCAWxuYulfz31WT+WnzEQLC7gBwKCSunN+JopSeSgBKlZOXJzl3I5FWHvdU/pQSNr8CQeuh/2fQ/Y37RvSUmK0zTFwHnh34Pul15vSUNHNzYPGRMNKzcsv6FhSlXKgEoFQ5F6OTSEjLpkMD5/9e3PcVnFoCD70OXaaXz4msq8O45bg7V8d90+N80d2aiNvpfL/rcvkcX1HKSCUApcq52w3TrVH+8M+Lm2DvF9BmvKbrpzzZOrO3yyL25ram7b6nmdLeid8OXiM8PrV8z6MopaBTAhBCDBBCBAshQoQQb2vZLoQQs/K3nxVC+N6zbaEQ4pYQ4vwD+zgLIf4WQlzJ/2/Jp2MqSikcv3Ybb1c76jjawJ0wWP88eLSHwd+XrdunEHMDUphbfTok3eCtzDmYC5i/P7Tcz6MoJVVsAhBCmANzgIFAc2CcEOLBRU4HAo3zv6YCc+/Z9jswQMuh3wZ2SykbA7vzv1cUvbsYlUxLd0fIzYG1z2pefGwRWNro5Xw/jW/HT1O6Q5+PsAnZwjf1j7MmIJLUzBy9nE9RdKXLHYA/ECKlDJVSZgErgKEPtBkKLJEaRwEnIYQbgJRyP6CtFu5QYHH+vxcDw0oRv6KUSFJGNjcS0mnqVh0OfgcRR2HQt1Cjnt7OWau6DbWq20DnF6FxfwZHzcYr7zpBUUl6O6ei6EKXBOAB3DvgOTL/tZK2eVBtKWUUQP5/a2lrJISYKoQIEEIExMbG6hCuohQuOFozDt/fKhz2fgmtRkHr0Xo9566gGHYFxYCZmWaGsFV1vrb8hQuRao0AxbB0SQDaOkUfnM6oS5tSkVL+IqX0k1L6ubq6lschlSrs+LXbmJNLm8APwc4VHvlG7+dccCCUBQfy+/zta2E26GvamYVQ4+yvej+3ohRFl1pAkUDde773BG6Wos2DYoQQblLKqPzuols6xKIoZbL9fDTv19yLZex5TXmHak6lOs7cCQVnB+vctuVIzu9YSL+YhcTemIqrh3epYlCUstLlDuAE0FgI0UAIYQWMBTY+0GYjMCl/NFAnIPFu904RNgKT8/89GdhQgrgVpcQi76QReyOUCel/gM9AaDak1Me6rxZQSdsKQY0R32FGHjdXv17qGBSlrIpNAFLKHOBFYAdwEVglpbwghJgmhJiW32wrEAqEAAuA5+/uL4RYDhwBmgghIoUQT+Vv+hLoJ4S4AvTL/15R9Gb7+WjesFyJhZAw8KsyDfnUWguo0PNGsf38/ddDHt5NOeI2gTYJu4k9v7vUcShKWehUDlpKuRXNh/y9r827598SeKGQfccV8no80EfnSBWljK6fO8jT5geh84wyj/q5WwdolF/dYlrCokNhAAxoef+ykI2Hv8+NnzdhtfVNaHYMzFV1dqViqd84pWqQksfi5pBsXoPq3V4t8+FKssD7gsl+Wl/3rO3CLNfneSnuU3IDFmLecWqZ41KUklClIJQqIe/CelrnXeKQ17Ng41Ch53awscTBRvuiMz49xnMsryk5/3ylWVhGUSqQSgBK5ZebTd7fH3Mxry5xPmPK5ZC/7L/KL/uv6tR205mbbDqjfVBcn+a1WWg9EeuMODj+S7nEpii6UglAqfzOrMAiMYxvckbT0tO5+PY62H3xFrsv6jZyednRcJYdDde6zdLcjI49BrEnty05+7+H9IRyiU9RdKESgFK55WbD/pncsG3KIXM/WrhXbPcPwO9T/Pl9in+h28f5e/GLxXgsshI16worSgVRCUCp3E7/AQnX+VmOpo1nDSzNK/5XvpqVOdWszIvc3srvIbbkdkIemQMpquSJUjFUAlAqr5ws2P8Nic5t+ONOE0brMGRTH9YFRrIusJDlI/ON9ffi25zHkNkZcOiHiglMqfJUAlAqr8ClkBjBbDkKzxq2DGnrbpAwVhyPYMXxoieNNXS1x7V+S3aZP4QMWARpqlCcon8qASiVU242HPiOHPcO/BrdgMfaexqk+wdg2dMdWfZ0x2Lbje/oxddpgxDZqXBsfgVEplR1KgEoldP5vyApklP1n0ZKwUONXQwWiqW5mU7J5+EWdYir1oAAm07IY/MgM6UColOqMpUAlMpHSjg0C1ybsTqhKdVtLGjj6WSwcHStG2Rjac6r/ZvweeJAREYCnPxd77EpVZtKAErlE7Ibbl0gt/N0/r50iz5Na2FhoO4f0NQNuls7qDjj/b1Iq+XLGYtWyCOzISdTz9EpVZmqBaRUPod+gOruHLfrRUJaIANa1in3U5SkFlBJ2pqbCSZ0rsc3GwexNOdLOLMC2k8ufkdFKQV1B6BULjcDIewAdHqOrRdvY2NpRg8frauNGq3h7Ty47tSRi3iTc+gnyMszdEhKJaUSgFK5HJoF1g7Q/gn+Doqhh49rkZOwSqsktYCWH7/O8uPXdT62vbUF8yf58XveI1jcvgJX95Q2TEUpkkoASuVx+xoErYf2TxCbbU10UgYdG9TUy6lOhSdwKjxBp7abz95k89niVki9X9M6Dtj7jiJG1iDn8JxSRKgoxVPPAJTK4/gvIMyg03NcjEoCoKlbdb2cat5E3dcE/uPpTqU6x4C2Xiw50Y83rq2CW5egVtNSHUdRCqPuAJTKITMFAv+A5sPAwZ1L0ZoE0KxOxRd/Ky/tvWqwy3YAWcIKjs0rfgdFKSGVAJTK4dwqyEwEf82qWudvJFHHwYYaOi7cXlJfbb/EV9sv6dR26ZEwlh4JK/E5zMwEnVs1ZX1uN+SZFao8hFLuVAJQTJ+UcHwB1GkNdf3Jy5McDImjk3f51P7X5lT4HU6F39Gp7a6Lt9il49oBDxrU2o1fsx9G5KTDyUWlOoaiFEYlAMX0hR+CW0Gaq38hOHsjkdupWfRqahzDPxc/6c/iJwtfD6Ao7b1q4OLdlsN5Lck6ugByc8o5OqUqUwlAMX3HF0C1GtDqMQD2Bt9CCOje2NXAgZWdmZlg9nhfNloPxio1Cnl5m6FDUioRlQAU05Z0Ey5ugnYTwbIaAP8Ex9K2rpPe+v9LauHBayw8eK3U+zvbWeHbdww3pTNJB9TDYKX8qASgmLaARSDzoMNTAMSnZHI2MoFeTYyj+wfg8NU4Dl+NK9MxBrfzYg39cLx5EOJ1m4CmKMXRKQEIIQYIIYKFECFCiLe1bBdCiFn5288KIXyL21cI0VYIcVQIcVoIESCEKF0nqVJ15WRqHoz6DIAa9QE4dDUeKaFnE+Pp/vl1cgd+ndyhTMewtbIgq/UEsqU5iQfUWgFK+Sg2AQghzIE5wECgOTBOCNH8gWYDgcb5X1OBuTrsOxP4RErZFvgw/3tF0V3QRkiNBf9n/n0pLC4VAJ/a+pkAZkiT+vvzt+yA5bk/ISvN0OEolYAudwD+QIiUMlRKmQWsAIY+0GYosERqHAWchBBuxewrgbuzdByBks2VV5SAheDcELx7/fvSzYR0XOytsLEs//o/pVWSukFFqVXdhusNx2Obm0zGmdXlEJlS1emSADyAe1eziMx/TZc2Re37CvC1ECIC+AZ4R9vJhRBT87uIAmJjY3UIV6kS4kLg+mHwnQhm//0aR9xJw92pmt5PX8PWihq2uj1kLkndoOL493yUy3kepB78pVyOp1RtuiQAoeU1qWObovZ9DpghpawLzAB+03ZyKeUvUko/KaWfq6vx9OsqBha4FIQ5tBn/70tZOXkEXk+gbV0nvZ9+3sT2OtcDKknb4rTzqsEuu0HUTDxPavipcjmmUnXpkgAigbr3fO9Jwe6awtoUte9kYG3+v1ej6S5SlOLl5sCZ5eDzMFSv/e/LgdfvkJaVS9dGhlv/V9+EELQa8AyZ0pJ9K74lOSPb0CEpJkyXBHACaCyEaCCEsALGAhsfaLMRmJQ/GqgTkCiljCpm35tAj/x/9waulPG9KFXFlZ2QEqMZ+3+PE2GaWjmdvPVTAvpeJakF9PPeEH7eG1Ju536ojQ/xXg/TLW0Pby4/jpQP3pArim6KLQctpcwRQrwI7ADMgYVSygtCiGn52+cBW4FHgBAgDZhS1L75h34G+FEIYQFkoBk9pCjFC1wK9rWhcf/7Xg6KSqJeTVscq1nqPYSEtCyd2wbdTCr387v3ngaLN2N9ZTNbz3kzqLVbuZ9DqfyEKV09+Pn5yYCAAEOHoRhScjR81xy6TId+n9y3qefX/9C0jkO59bcbNSmRP/lyPsmOJ8XHHHizl1GNfFKMixDipJTS78HX1UxgxbScWQ4yt0D3T0pmDuG302jubrr1/0tECES7ibTKOYd9Shg7LkQbOiLFBKkEoJgOKSFwGXh1BpdG920Kjk5CSmjmVjEJ4J21Z3ln7Vmd2s7afYVZu/XwiKvt40hhzjN2B/nj6HX1LEApMZUAFNNx/SjEhxS4+gcIikoGqLA7gNDYVEJjU3Vsm0JobEr5B1G9NqLJQIaLfZwKu8Xzf5wiSY0KUkpAJQDFdAQuBavq0GJYgU0Xo5JwsLHA3dGm4uMqxg9j2/HD2Hb6ObjvJKpl3+Znvxh2BsUw6bfj5OWpOwFFNyoBKKYhIwkurIOWI8DKrsDmoJtJNHNzQAhtcw8rsYZ9oLo7/TN2MnNka05HJLDiRETx+ykKKgEopuLCWshOA99JBTbl5kmCo5ON9gHwdzuD+W5nsH4Obm4B7SZAyC5GNJS083Ji4aHSrz2gVC0qASim4dRScG0GHgWHeIbFp5KenVthD4BL6mZiBjcTM/R3gnYTABCn/6CHjytXY1NIzVRLRyrFUwlAMX63LsKNAE3hNy1dPBejNBOtmhtpAvhmVBu+GdVGfyeoUQ+8e0LgMlq52SOlZlKcohRHJQDF+J1aCmaW0Hqs1s0Xo5KwMBM0qmVfwYEZkfaTITGC9rlnADh6Nd7AASmmQCUAxbjlZMHZFdD0EbDTXuMn6GYSDV3tjXYmbEnqBpVak0fAtiZOF/+kZxNXft57lWtxug1TVaoulQAU4xa8FdLioV3Bh793XYxKpplbxa4A5u1qh7drwdFI2iSkZZWodlCpWFhr7pCCt/HVAHcszQWvrTpNrhoSqhRBJQDFuAUuAwcPaNhL6+bbqVlEJ2VU+AigL0a05osRrcu9bZm0mwB52dQO28D/hrXk1PUEFqkRQUoRVAJQjFfiDbi6G9qOBzPt3TvB0ZoZwE3rGOcD4ApVu7lmlNSppQxp7Ua3Ri7M3x9KZk6uoSNTjFSx5aAVxVByA5dxw9yMa24+RF9aSUxaDDFpMSRnJZOanUpKdgqxKanYNsjk2wsOzA42x9LcEgcrBxytHXG0csTV1hVPe0887D3wqO5BDesa5TJZ7G4dIF2u7D/fEgTAe4Oal/m8xWo3ETa/grgZyLM9vJn423E2BN5kdIe6xe+rVDkqAShGIU/mEZYYRuCtQE7HnuZS/EWu3Q4ms647HP8fABbCAhdbFxysHLC3tKemTU2SU+whOwXP6q4gJFm5WdzJuENYYhiJmYkkZyffdx4HKwd8avjQxLkJTWo0oW2tttR3qF/ipOCk43rAABnZeSU6dpm0HAHb34HApXQb/D3N3ByYt/8qw309sDRXN/zK/dR6AIrB3M64zYHIA+yL3Mfx6OMkZiYC4GTtRAtbdxqFHaVhq8fxbjkGdzt3nG2cMX+gK+ixuYdJz85ly0sPaT1HanYqN1JucCP5BjdSbhCaGErwnWCu3LlCek46AM42zrSr1Y72tdvT1aMrDRwamHZJiXXT4NIWeC2Yv0OSeWZJAG883IQXejUqfl+lUipsPQB1B6BUqLj0OLZd28aOsB2cjT2LROJazZVedXvhW8v3vyvytc9AmoRuH4BlNe3HSsnk5PU7vNyncaHns7O0w6eGDz41fO57PTcvl/CkcAJvBXLq1ilOxZxi9/XdcAI87D3o5tGNHp496OTWCUtz/a8wVq7aTdCsm3BxI/3ajGVgyzr8uPsKg1q5Ud9Ft5FLStWgEoCid9l52ey5vod1V9ZxJOoIeTKPZs7NeK7Nc/So24Omzk0xE/d0T6TfgaCNmro/hXz4A+y5eAspoV/z2oW2KYy5mTneTt54O3kz0mckADdTbnLwxkEO3DjAxqsbWRm8kupW1elVtxcP13+Yzu6dsTTTJINpS08C6LT62CebNKugfvRoixLHWSr1uoKzt2YCXZuxfDKkBXuDY5m1+wrfjWlbMTEoJkElAEVv4tLjWH15NWuC13Ar/RZudm481fIpBnsPxtvJu/Adz62B3ExN6Yci7AyKxsOpWrmVgHC3d2d0k9GMbjKarNwsjkYdZUfYDv65/g8br27E2caZIQ2HMKzRMO7oe1x/WQgBbR+HPf+D+KvUqtmQiZ3r8euBUF7s3Qhv1yo8Y1q5j3oGoJS7iOQIFp5fyIaQDWTnZdPVoyvjmoyjm0e3An34Ws3L78+fdqDQJmlZObT79G/G+Xvx8RD9Xlln5WZx6MYhNlzdwL6IfeTIHMTNGbhUc2HzC32xtbTV6/lLJekmfN8Cus2APh8Sl5JJt6/28EgrN74b3dbQ0SkVTD0DUPQuMjmSn0//zNZrWzETZgxvNJyJzSdS37G+7geJOgPRZ+GRb4psdvBKHJk5efQvRfdPSVmZW9HLqxe9vHoRnx7P5tDNzFyfRXhSOH3X9GVk45GMbToWD3sPvceiMwd3aNQXTv8Jvd7Dxd6aSZ3rs+BAKD18XBna1ohiVQxGJQClzBIyEph/dj4rgldgISx4vNnjTG4xmVq2tUp+sMBlYG4NrR4rstmBK3HYWpnjV9+5lFGXTs1qNZncYjJbDx4hJTuFZu5dWBq0lCVBS+hVtxdTWk6hjev9lT8/WH8egP8Na1mhsdJuIqyaCCG7wac/M/r6cCYigVdXncHawpwBLetUbDyK0VEJQCm1zNxMlgYtZeG5haTmpDK80XCea/Mcte1KeVWenQFnV0HzIVCtRpFND4bE0bGBM1YWhhvbbm9pzzc9viE6NZoVl1aw5soadl/fjX8df55p/Qwd63RECIGNpYFi9BkAti6apTR9+lPNypzfnujApN+OMX35Kba89BA+tSu2hpJiXNTMEKVUjkcd57GNj/HjqR/xre3LX4/+xcddPi79hz/Apc2QkfDvAieFORl+h2txqfRqWoo7DD2oY1eHV9q/ws6RO3nd73WuJV7jmZ3PMGHrBP65/g/vPtKsYmYBP8jCCtpoCsSRGgeAvbUFv07ugJ21BR9uOI8pPQNUyp9OCUAIMUAIESyECBFCvK1luxBCzMrfflYI4avLvkKI6fnbLgghZpb97Sj6lpCRwPsH3+epnU+Rk5fD/L7zmd1nNo1qlMMko1NLwKke1O9eZLM5/4RQw9aSx9p7lv2c5cjW0pbJLSazbeQ2Puj0AfEZ8bz0z0uM2TyGQzcOGebDNr9AHGdX/vuSs50Vr/dvwtHQ22w8c7PiY1KMRrEJQAhhDswBBgLNgXFCiAcvZwYCjfO/pgJzi9tXCNELGAq0llK2AIp+6qcYlJSSTVc3MWT9ELaEbuHpVk+zbug6unh0KZ8T3AmDa/s0H1hmhf9ahtxKZs+lW0zp2gBbK+PswbQ2t2Z0k9FsHr6Zz7p+RvDl9jyxdAdP7XyKM7FnKjaYWs3Aw08zJ+CeBDTO34tWHo7839aLpKjlI6ssXe4A/IEQKWWolDILWIHmg/teQ4ElUuMo4CSEcCtm3+eAL6WUmQBSylvl8H4UPUjISGDG3hm8e/BdvBy8WPnoSl72fRkbC5vyO0ngH4DQVP4swp/HIrA0F4zv6FV+5y4F33o18K1X9HMKCzMLhjYayphmg+ni2YbQhFAmbJ3A9D3TuXLnSgVFiiapxl6EG6f+fcncTPDp0BbEJGUya3cFxqIYFV0SgAcQcc/3kfmv6dKmqH19gIeEEMeEEPuEEB1KErhSMQ7fPMyIjSPYH7mf1/1eZ8nAJQXKKpRZXi6c/gMa9QHHwrt1MrJz+etUJP1b1MHF3rp8YyihtwY05a0BTXVq++4jLVg8YSRbR2xlervpBEQH8Nimx/jkyCfEp1fA0o0tR4JFNQhcct/L7bxqMMavLgsPXuNKTHIhOyuVmS4JQFtVrAc7MwtrU9S+FkANoBPwBrBKaKnAJYSYKoQIEEIExMbG6hCuUh6ycrOYeWImz/79LA5WDiwftJzJLSbfX7KhvFz9B5JuaIYtFuFE2G0S07MZ6WuaY9htLW2Z2noq20duZ3zT8ay/sp7B6waz6PwisnL1OLPYxgFaDINzf0FW2n2b3hzQJP+B8AX1QLgK0uWvORK4t5i4J/Dgk6PC2hS1bySwNr/b6DiQB7g8eHIp5S9SSj8ppZ+rq6sO4SplFZ0azRPbn2Bp0FLGNR3HisEraOLcRH8nDFwCtjU169oW4eCVOCzNBZ28ta8NXJGmLT35bz2g4ry++gyvr/6v79/R2pG3/N/ir6F/4Vvbl+9OfsewDcPYfX23/j6E202ErGQI2nDfyzXtrXn94SYcCY3n76AY/ZxbMVq6JIATQGMhRAMhhBUwFtj4QJuNwKT80UCdgEQpZVQx+64HegMIIXwAKyCurG9IKZsT0ScYs3kMVxOu8n3P73m347vl29f/oNR4uLRVs56tRdE19o+GxtPOq4ZRPPz1reeEbz0nndq6O9rg7ljwZ+jt6M2cPnOY13celmaWvPLPK0z9eyphiWHlGyxAvS6aAnGBywpsGtehLvVq2vLTnhB1F1DFFJsApJQ5wIvADuAisEpKeUEIMU0IMS2/2VYgFAgBFgDPF7Vv/j4LAW8hxHk0D4cnS/XbZzBSShZfWMwzO5/B0dqR5YOX07deX/2f+OxKzTDFYgq/SSkJjU2lWR3jmLg0tXtDpnZvqFPbV/s34dX+hd9BdfXoyl9D/uJt/7c5H3eeERtHMDtwNhk5GeUVrqZAXLsJEH4Q4q/et8nC3Iznezbk3I1E9l5W3axViSoGp5Cek85Hhz5iW9g2+nr15bNun2FnWQF146WEuV3A0hae2V1k09upWfj+728+GNycp7o10H9sBhKXHsc3Ad+wJXQLnvaevNvxXR7y1L7YTYk9UCDuXlk5efT6Zi+1Haz567kupr0gjlJAYcXg1EzgKi4uPY6ndjzF9rDtvOz7Mt/1/K5iPvwBIgPgVlCxV/8ApyPuAOBT2zhKGY+Zf4Qx84/o1PaVFYG8siJQp7Yu1Vz48qEv+a3/b1iaW/L87ueZ8c8MolOjyxKuhoM7NOqnKRCXe//YfysLM6b1bMip6wkcvloBI5MUo6ASQBV2NeEqE7ZO4MqdK/zQ6weebvV0xV75nVoMlnaaYYrF2HYumurWFnRsYPgHwCXl7Wpf4hr8/m7+/PXoX7zs+zIHbxxk+IbhrApeRZ4s4/rC7SZAchRc3VNg06j2ntR2sFbzAqoQlQCqqGNRx5i4dSIZORn8PuB3env1rtgAMpPh/FrNIubWRffr5+VJ9ly6Ra+mtQxa/K20XurTmJeKWLayMJbmljzd6mnWDllLi5ot+N/R//HUjqcITwovfTD/FohbUmCTjaU5z3ZvyLFrtzl+7Xbpz6GYDNP7a1LKbHvYdqbtmkZtu9r8OehPWrhU0FKF9zq3BrJTof0TxTYNikoiPjWLHj5VcxhwXYe6LOi/gE+6fELw7WBGbhzJwvMLyckrRQkHLQXi7jXO3wsXeyt+2qPuAqoClQCqmJWXVvLmvjdp7dKaxQMX427vbphATi2GWi3Ao/g1dQ+GaD6oujUuME3EJLz45yle/PNU8Q2LIIRgROMRrB+2nq7uXfn+5PeM3zKeS7cvlfxg7SZAXg6cWVFgUzUrc6Z29+bAlTh2X1TzAio7lQCqCCkl88/M57Njn9HDswfz+83Hwap81tItsaizcDMQ2k/WDE8sxq6gGJq5OVDbQY/zEfSoubsDzd3L52ddy7YWP/T6gW97fEtMWgxjN49l1qlZJZtJfLdAXOD9BeLueqJLA3xq2/P++vOqUFwlpxJAFSCl5IdTPzD79Gwe9X6U73p9p9/JXcU5tViz6lfr0cU2vZWUwcnrdxhowqtXPd+zEc/3LIdy2fmEEPSv35+NwzYyyHsQC84tYOyWsSW7G2g3AWIv3Vcg7i4rCzO+HNma6KQMftkfWm5xK8ZHJYBKTkrJzBMzWXh+IWOajOGzbp9haWZpuICy0uDsamg+tNhVvwD2Xo5FSuhXAWv/mhpHa0c+7/Y5s3vP5k7GHcZtHsf8M/N1ezZQSIG4u3y9atC3WW2WHgkjPSu3nCNXjIVKAJVYnszj82Ofs+ziMiY0m8B7Hd/TTzG3kgjaAJmJmu4fHRy8EodrdWuaGskM4NIoSd2g0uhRtwfrhqyjX71+zD49m4lbJxKaWMyVexEF4u6a2t2bO2nZrD4ZoXW7YvpUAqikpJR8cewLVgavZEqLKbzZ4U3jmN15ajHUbAT1uhbbNDs3j0MhcXRr5GIcsd+jT7Na9Gmm25KUJakbVFpONk7M7DGTb3p8Q2RKJKM3jWbJhSVFzxsopEDcXX71atDOy4lFh8JUjaBKSiWASkhKyXcnv2NF8AomN5/MjPYzjOMDNDYYrh8B30k6PfzdffEW8alZDGrlVgHBlUxJagGVpG1ZPVz/YdYNXUdnt858HfA1T+54ksjkSO2N/y0Qt1TrZiEEkzrX41pcKkdC1ezgykglgEpozuk5/H7hd8Y2Gctrfq8Zx4c/aNb8NbOANuN0av7n8eu4OdrQs0nVHP9fWi7VXJjVe5ZmOcrbwYzYOILVl1cXvIoXQpOMww/BLe0PkAe2dMOxmiXLj6tuoMpIJYBKZsHZBcw/O5+RjUfyTsd3jOfDPydTU4OmySNgX3zXSVJGNgeuxDLS1xMLc+P7NS1JLaCnF5/g6cUn9BzR/YQQDG00lHVD19HGtQ2fHvmUF/e8SFz6A5O/2k0EcysIWKj1ODaW5ozw9WD7+SjiUjIrIHKlIhnfX5ZSaksuLGFW4CwGeQ/ig04fGP6B770ubYb02zo//L1wIwkpwa9+8SOFDOGx9p481r7w5Svv1aWhC10aGmYSWx27OvzS7xfe8X+HY1HHGLlxJHsj9v7XwM5FMyLrzHLIStV6jMc71iM7V7L0SBlKUChGyYg+IZSyWB+ynq8DvqZfvX581vUzzM3MDR3S/QIWgaMXeOtWc+jcjQQAWnk46jGo0hvlV5dRfnWLbwg82a0BTxqwhLUQgvHNxrNy8Epq2dZi+p7pfHrkU9Ky80f/dHgaMpM05Tm0aFTLnr7NarFEDQmtdFQCqAT2R+7n48Mf09mtM1899BUWZoZfMes+ty5C2AHo8CSY6fYrF3g9AQ+natQ08OLvhbmdmsXtVD2u46sHDZ0a8scjfzCl5RTWXF7DmM1juBB3Aep21JTlOPGr1pnBoHmQfSctmxUnrldw1Io+qQRg4s7EnuG1va/hU8OH73t9j6W5ASd5FebEb5p+5mIWfb/rTmoWuy/dondT3YZZGsJzy07y3DLdxvZPXnicyQuP6zki3ViZW/Fq+1f5tf+vpOekM2HrBBac+5Vcvycg+izc0P6eOtSvQZeGNflu52VuJqRXbNCK3qgEYMJCE0N5YfcLuNq68nPfnytuIZeSyEzWFB1rMULT36yDtYE3yMrJY3xHLz0HVzH6NqtFXx3nDFQUfzd//hryF/3q9WNW4CymxO4jspqDJllrIYTgyxGtycmTvL32nJoXUEmoBGCibqXd4rm/n8NcmDO/73xcqhlppcyzKzWTjfyf0XmXNScjaVPXiWZuBipWV84mdq7PxM71DR1GAY7WjnzV/Su+eOgLriSG8phbTTaFbkGmah/z71XTlrcHNmX/5Vj2XLpVwdEq+qASgAlKyUrhuV3PkZCZwNy+c6nroNvDyAonJRz/Fdza6FT2GSA8PpWLUUk82tr4Jn9VRkIIBnsPZs2QNTRxasy7Lo68sf1JEjMTtbYf39ELZzsr1gbeqOBIFX1QCcDE5OTl8Mb+N7iacJXve35P85rNDR1S4cIPQexF6PCMTjN/ATafjQJggAlX/3zQ478e5fFfjxo6jCJ52HuwcPAKXs5zYHdyKCM2juBY1LEC7SzNzRjUyo1dQTGqVHQloBKAifn6xNccvHGQdzu+SxePLoYOp2gnfgUbJ53W/AXN0o/Lj1+ns3dNPGvY6je2CjS4tTuDWxto4Z0SMDcz5+n2r7DsZhS2Ep7e+TTfnPimwFoDw9q5k5mTx47z5bBQvWJQKgGYkD8v/smfl/5kUvNJjG5SfC19g0qOhoubNHXnrXT7MA+KSiLyTjqj/HSbYGUqxvl7Mc7fRB5oNx9CCwtHVuXWYkyTMSwOWsy4LeO4cue/JSJ9vWrg5WzLyhOqPISpUwnARByIPMBXJ76iZ92evNr+VUOHU7yTizXLDvo9qfMuZyITAPCr56ynoJRiWViD70SqXd7O+00nMbv3bOLS4xi7eSxLg5aSJ/P+LRJ3POw2pyMSDB2xUgYqAZiAK3eu8Mb+N/Cp4cNXD31lfLN8H5SbDScXQcM+UFP3Kphbzkbh4VSNus7V9BhcxStJ3SCj0OFpQMDxX+hRtwdrh6yli3sXZp6YybN/P0tMagxj/b2obmPBL/uvGjpapQx0SgBCiAFCiGAhRIgQ4m0t24UQYlb+9rNCCN8S7Pu6EEIKIYx0HKNhJWYm8tKel7C1sOWn3j9ha2kCfeNBGyA5Cvyn6rzL9fg0Dl+NZ5x/XeMpYFeEktQCKklbo+DoqakPdHIJZKZQs1pNZvWexYedP+RM7BlGbBzB4ag9jO/oxfbz0cQkZRg6YqWUik0AQghzYA4wEGgOjBNCPDj0ZCDQOP9rKjBXl32FEHWBfoCaX65FTl4Ob+x7g5i0GL7v9T117ExgZIyUcGS2ZtGXxv113m3rec3on2HtPPQVWbkqSS2gkrQ1Gp2e16zcdvpPQDNcdJTPKFYNXkU9h3q8tu81blouIk9ksCV/5JZienS5A/AHQqSUoVLKLGAFMPSBNkOBJVLjKOAkhHDTYd/vgTcBNa1Qi1mnZnEk6gjvdXyPNq5tDB2Obq4fhZuB0Ok5nev+AGw7H01rT0eTGf1TklpA2bl5ZOcWsTKXMarbATw7wLG5kPdf7PUd67N44GKmtZnG/ps7cGr0E6vP7zdgoEpZ6PIX6gHc+7g/Mv81XdoUuq8QYghwQ0p5pqiTCyGmCiEChBABsbGxOoRbOWy7to1FFxYxpskYRvroNozSKBydoxn6qeOiLwDB0cmciUjgURMYKnlXSWoBTfj1GBN+LTim3uh1eh5uh8KVHfe9bGlmyQttX2DxgMXYWVsQYfMtnxz8huzcbAMFqpSWLglAW4fsg1fshbXR+roQwhZ4D/iwuJNLKX+RUvpJKf1cXavGylCXbl/iw0Mf4lvLl7c6vGXocHR3JwwubQG/KWCle12iP4+FY2VuxkgT6id/5iFvnnnIW6e2Y/3rMtbfxLqAAJoNAQdPODJH6+a2tdry58BV5CX5sebqYiZsm1D8YvSKUdElAUQC9/72egI3dWxT2OsNgQbAGSFEWP7rp4QQJtDJrV93Mu7w8p6XcbB24Nue3xpndc/CHJsPwqxED3/Ts3JZG3iDga3q4Gxnpcfgylff5rXp27y2Tm2Ht/NkeDvTSW7/MreAjlM1pbyjzmptUs/ZmaGeM8i+OYnI5BuM2TSGFZdWqGJxJkKXBHACaCyEaCCEsALGAhsfaLMRmJQ/GqgTkCiljCpsXynlOSllLSllfSllfTSJwldKWaWnFt596BuXHsePvX403gJv2mQkatb8bTECHHTvytkZFE1yRg5jO5jIRKl8V2NTuBqbolPb9Kxc011IxXcyWNrB0bmFNnnmoQZkJjVnkPO3tK/dns+Pfc7zu58vuPykYnSKTQBSyhzgRWAHcBFYJaW8IISYJoSYlt9sKxAKhAALgOeL2rfc30UlMevULI5FH+PDzh/S0qWlocMpmVNLICsFOj9fot12XIjGtbo1HRuY1uSvd9ee492153Rq+8Si4zyxyDjWAyixak7Q7nE4vwaSY7Q28Xa156HGrmw6lcLs3j/zjv87nIg+wYgNI9hzfU/FxquUiE7DNKSUW6WUPlLKhlLKz/NfmyelnJf/bymlfCF/eyspZUBR+2o5fn0pZZW+XPjn+j8surCI0T6jGdrowUFWRi4nU9NPXP8hcG+n8253UrPYc+kWD7eojZmZ8Y/9L60JneoxoVM9Q4dReh2naWZ1H/250Cbj/esSlZjB/iuxjG82nlWDV1HHrg4v//MyHx/++L/lJxWjomYCG4HI5EjeO/QezZyb8ab/m4YOp+TOLNdM/HqoZCUqFh26RkZ2HpOMsFZ+eXq0jTuPtjGdEU4F1GwIzYdBwEJNV58WfZrVxsXemj+Paab0eDt588cjf/BUy6dYe2UtIzeOJCA6QOu+iuGoBGBgmbmZvLbvNZDwbc9vsTY3zjVwC5WbAwd/0Fz5e/fSebe4lEwWHQ5jQIs6+NSurr/4jEBSRjZJGSY+RLLbK5qF40/8qnWzpbkZo/082XPpFhG30/Jfs+SV9q+waMAiAJ7c8SRfHf+KjBw1c9hYqARgYF+f+Jqg+CA+6/YZdaub4FDBoPVw5xo89JrONf8BPt54gczsPF5/uIn+YjMSzywO4JnFJn7169YGGvXVPAzO1r4m8IRO9bAwN2PW7iv3vd6+dnv+GvIXo5uMZtnFZYzaNIozsUVO/1EqiEoABrQldAsrg1cypcUUenv1NnQ4JSclHPgOXJpAk0E677b/ciybz0YxvXcjGtWy12OAxmFK1/pM6Vrf0GGUXbcZkBoLgcu0bnZ3qsakTvX461QkV2KS79tma2nL+53eZ0H/BWTmZjJp2yS+P/k9mbmZFRG5UgiVAAwkNCGUT458gm8tX6b7Tjd0OKVzeQfcuqD5YChB2YeFh65R28GaZ3voXinUlA1o6caAlpVgict6XcHTHw7P0nT9afFCr0bYWVnw9Y5grds7uXVi7ZC1DG80nIXnFzJm0xguxKuBgYaiEoABpOek89q+16hmUY2Z3WdiaWZCk73ukhIOfAuOXtDqMZ13i7idxr7LsYzxq4uVRdX49StJ3SCjJoQm2Sdch3OrtDapYWfF1O7e7AyK4dT1O1rb2FvZ83GXj5nbdy7J2ck8vuVxZgfOVqUkDKBq/AUamZknZhKSEMIX3b6gtp1us0mNTvghiDwOXV+CEsxWXhUQgQDGmMoKWeWgJHWDjF6TgVCnNeybqVn3QYsnuzXAxd6KmdsvFXmobh7dWDd0HYO8BzH/7HzGbx1P8G3tdw6KfqgEUMF2hO1gzeU1TGk5xfjX9C3Kvplg56pZ8lFHWTl5rDwRQc8mtfBwMu1FX0pSC6gkbY2eENDrXc2D/zMrtDaxs7bg2e4NORp6m4tRSUUezsHKgc+7fc6sXrOITYtl7OaxzDo1Sz0bqCAqAVSgGyk3+OTwJ7RyacX0diba7w9w7QBc26fpDrDU/YP8f5uDuJWcWSkeiJakFlBJ2poEnwGaYb/7C78LeKy9J1YWZqw4rttSH728erFh2AYGeQ9iwbkFPLbxMU7GVJK7JiOmEkAFyc7L5q39byGRfNX9K9Ps9wdN3/+ez6C6W4nW+10XGMnSo+FM7e7NQ41Nv6prSWoB3UrO4FZyJRr7LgT0fFfzLOD0H1qb1LCz4pGWdVgbeEPnOkiO1o581u0z5vebT3ZeNk9sf4LPjn5GSpZuP2el5FQCqCBzT8/lTOwZPuz8oWmO978rZDdEHIXub+h89X8nNYtPNwXRvl4N3qwk4/5LUgto+p+BTP8zUM8RVbDG/cDDD/Z/oykFosU4fy+SM3LYfPbB4sFF6+LehbVD1jKx+URWX17NsA3D2BexrzyiVh6gEkAFOBZ1jF/P/crwRsMZ2GCgocMpPSlhz//AyQvaTdR5tx93XyEpI4fPhrXEwrxy/Mq9OaAJbw7QLZk917Mhz/WsZENe7z4LSIyAwKVam/g3cMbb1Y7lOnYD3cvW0pY3O7zJsoHLqG5VnRf3vMib+94kPj2+rJEr96gcf41G7HbGbd458A71Hevztv/bhg6nbC5thqjT0PMdsNCtdn9scibLj19npK8Hzdwc9BtfBWpfz5n29XSrYNqzSS16Nqml54gMoGFvqNsR9n8L2QW7uIQQjPf34tT1BC5FF/0wuDCtXFuxavAqXmj7Aruu72LohqFsCNmg1hsoJyoB6JGUko8Of0RCZgJfd/8aW0vTWO9Wq7xc2PM51GwMrUbrtkue5IutF8nOzeO5no30HGDFOhl+m5Pht3VqezMhnZsJ2ssnmDQhoPf7kHwTjs3T2mSErydW5mbM3Xu11B/aluaWTGszjTWPrsHb0Zv3D73PE9ufIOROSFmiV1AJQK/+uvIXeyP28orvKzRxNvG+7zPLIfai5rbf3KLY5lJKXl99hrWBN3ixd2MauOi+RKQpmLk9mJnbdRuzPmPlaWasPK3fgAylQXdo/LCmJEhqwe4Z5/yJYRtO3+SdtefKdOXu7eTN7wN+55Mun3A18SqjNo3iu4DvVKnpMlAJQE/Ck8KZeWImHd06MqG57mPljVJmMuz+VFMGoMVwnXY5cjVe8+HfqxGv9vPRc4DGbXrvxkzv3djQYehPv08hK1kzLFSL1/r7MLW7NytORHA2Uns5aV2ZCTNGNB7BpmGbGNJoCIsuLGLohqHsDt+tuoVKQSUAPcjJy+HdA+9iYWbBZ10/w0yY+I/54PeQEgMDvtSp4qeUkp/2hFCrujUv9q5cXT+l0a2xC90am9DyniVVqyn4TtKUio6/WmCzEIIXejbC0lyUeERQYWrY1OCTLp+wZOASqltV55W9r/DinheJSI4ol+NXFSb+yWScFpxdwNm4s3zY+UPq2Jn4Ovd3wuHwbGg9Bjzb67TLsqPhHAmN57meDbGxNNdzgMbvenwa1+MreTdFz3fB3Bp2f6J1s6OtJd0bu7LlbBRZOXnldtp2tdqxavAq3vB7g4DoAIZvGM6c03NUt5COVAIoZ2djzzL/7HwGew9mQP0Bhg6n7HZ9BMIM+nykU/PTEQl8simI3k1rMbmSr/SlqzfWnOGNNZW8/n312tD1ZQjaAOGHtTYZ06EuNxMzGDX/yL+LxpQHCzMLJrWYxMZhG+ldtzfzzsxjyPohbA3dqrqFiqESQDlKy07jnQPvUMu2Fu92fNfQ4ZRd+BG4sE6zGpSjh067/PxPCA7VLPl+TNtKvc5vSczo58OMqvAcpMt0cKwLW9/QWi66f4s6zJvgS2hsCpMXHicvr3w/nGvb1WZmj5ksHrAYZxtn3jrwFpO3T+ZCnCo3XRiVAMrRzBMziUiO4P+6/R/VrUx8mcO8PNj+Njh4QJeXdNrlaGg8uy/dYlR7TxyrmWipCz3o5F2TTt41DR2G/lnZwsOfQ8x5CPhNa5MBLd34bFhLQuNSOXxVP5O6fGv7snzQcj7t8inhSeGM2zKODw59QFx6nF7OZ8pUAign/1z/h7+u/MWUllPwq+Nn6HDK7vQyzaSvPh9p/rCLceRqPJMXHqeBix3PdK8klS/LSUnqBpm8ZkM0a0Pv+RxSbmlt8nCLOtSwtWTZ0XC9hWFuZs7wxsPZMnwLT7R4gs2hmxm8bjC/nftNrUl8D5UAykFcehwfH/mYps5NebHti4YOp+xS4+DvD8GrC7QaVWzznNw83l9/DjdHG1Y92xkXexNb2F7PSlI3yOQJAQNnQnYa7PpYaxMbS3MmdqrH9gvRrA+8oddw7K3sedXvVdYPXU+HOh344dQPPLr+UTZe3UieLL+H0aZKJYAyujvbNzU7lS8f+hLLEiyOYrR2vg+ZKTD4e52WevzrVCRXY1N5e2BTnO10KxFh6kpSC6gkbSsFVx/o/IKmUui1/VqbTO/TGP8Gzrz111nC4lL1HlI9h3r81Psnfuv/GzVtavLewfcYvWk0h29qf2BdVeiUAIQQA4QQwUKIECFEgYI2QmNW/vazQgjf4vYVQnwthLiU336dEMKpXN5RBVt9eTX7I/czo/0MGjpVgoJfofs0s367vqQZ312M4OhkZm4Ppm1dJx5uYeJDXkugJLWAStK20ujxFtRoABtfgqyCI34szc34aVw78qRkqR67gh7k7+bPn4P+ZGb3maRkp/Ds38/yzM5nOBdbRe7QHlBsAhBCmANzgIFAc2CcEKL5A80GAo3zv6YCc3XY92+gpZSyNXAZeKfM76aCRSRH8E3AN3R268y4puMMHU7ZZabAxhfB2VtT7rkYgdfvMHr+ESzMBd+Mao3QYZJYZVGSWkDB0ckERyfrOSIjY2ULQ2ZpVg7b+39am9R2sKF/8zqsOH6dgDDdfpblwUyYMbDBQDYO28ibHd4k+HYw47eOZ/qe6VVuSUpd7gD8gRApZaiUMgtYAQx9oM1QYInUOAo4CSHcitpXSrlTSnl3rNhRwLMc3k+FyZN5fHDoA8yFOZ92/dT0Z/uCpt8/IQKGzS221v+Rq/E8/usxHKtZsmZaFxrVMvFRTyVUklpAH244z4cbzus5IiPUoDu0fwKOzIEbp7Q2eW9QM2o72DDht2PsDdb+0FhfrMytmNh8IttGbuPFti9yMvokozaN4s19bxKWGFahsRiKLp9aHsC986sj81/TpY0u+wI8CWzTdnIhxFQhRIAQIiA2NlaHcCvGnxf/5GTMSd7s8Kbpz/YFCN2rGbrX+QXw6lRk02txqUxdGoCHUzXWTOtMXWcTrnJaSv83ohX/N6KVTm3ffaQZ7z7STM8RGal+n4J9bVj/HGQXrIjq7lSNVdM64+1izzNLAthxIbrCQ7SztOPZNs+ybeQ2nmr1FHsj9zJswzA+PPRhpS8toUsC0HZf/+AMjsLaFLuvEOI9IAfQuraclPIXKaWflNLP1dU4lhIMSwzjx1M/0t2zO8MaDTN0OGWXkQQbpkPNRpryvkVISMti6pIALMwEC5/oQC0HmwoK0rg0dLWnoau9Tm3b1HWiTV0n/QZkrGwcYehsiL0Eu7SXiXCxt2b51E40d3fk9VVniEkyzDBNR2tHXvZ9ma0jtjKu6Tg2h27m0XWP8t7B9whNDDVITPqmSwKIBO5dw9ATeLCiU2FtitxXCDEZGAw8Lk1kznZuXi7vH3ofK3MrPur8ken3e0sJm16CpBvFdv0kpmcz8bfjhMenMedx3yp55X/XrqAYdgXF6NT2ws1ELtwsWxVMk9aoL/g/C8fmwtU9Wps4VrPkxzFtycrN48MN5w1awsGlmgtv+b/FthHbGNd0HDvDdjJs/TBe3/d6pXtGoEsCOAE0FkI0EEJYAWOBjQ+02QhMyh8N1AlIlFJGFbWvEGIA8BYwREppMpWblgYt5UzsGd7pqCn5YPJOLtKUe+j9PtT1L7RZckY2kxce51J0EvMm+tKlYSWubqmDBQdCWXBAt6vCTzcF8emmID1HZOT6fQIuTWDdc5p5JlrUd7FjRj8fdlyI4e2/zpGTa9hx+rXtavOW/1tsH7mdp1o9xcEbB3ls02NM3zO90owaKnZlDylljhDiRWAHYA4slFJeEEJMy98+D9gKPAKEAGnAlKL2zT/0bMAa+Dv/KvqolHJaeb658nY14So/Bf5E77q9GdRgkKHDKbvoc7DtbWjYB7q+Umiz1Mwcpiw6wfkbifz8uC+9m9auuBgrgQ8ffXDQXBVkWQ1G/gq/9oW1z8Dja8CsYKXYZ7t7k5aZw6w9IcSmZDJ7fDtsrYpfgEifalarycu+L/NEiyf489KfLAtaxviI8XRy68QTLZ6gi3sXk+0JECbS8wKAn5+fDAgIMMi5c/JymLh1IpEpkawbug6XaiZ+BZyZDL/01Az9nHYQ7LU/Xwm8foePN17g/M0kZo9rx8BWbhUbp5EaM/8IACuf7WzgSEzMyd9h08uadaV7Fr5G9h/Hwvlg/XlG+Hryzag2FRefDlKzU1kZvJJlQcuITY+lkVMjJjWfxCDvQViZG+dESCHESSllgRo1hk2tJmTR+UWcjz/P1z2+LtWH/6GQOGbtvkJ0UgZ3c24PH1feG9Ss4mvmSwmbX4XboTB5k9YP/1tJGXy44QLbL0TjYm/FnPHtGNBSffiXxpmIBICq+yD4Xr6T4fpR2PsleHaARn20Nnu8Yz0i76Qzd+9VBrSoQ9/mxnPXaWdpx5Mtn2RCswlsu7aNJUFL+PDwh/x46kfGNR3HmCZjcLJxMnSYOlF3ADq4fOcyYzaPoY9XH77p8U2J9o1KTOfNNWc5cCUOD6dqdKhfA4C0rFx2BsXQwt2BeRPaV+wD1UOz4O8PoNd70OPNApvP30jk6cUBJKZn81zPhjzVrQF21upa4V4luQNQdwsPyErVdAUlR8EzezQTD7VIy8ph0KyDXItLpbuPK6/396G1p1PFxqoDKSVHo46yOGgxh24cwsbchkHegxjbdCxNnYufTV8RCrsDUAmgGNl52Ty+5XFi0mJYP3Q9NWxq6LxvRnYuj807zLXYVGb082FCp3r3Xe3vCophxqrTmAnB58NbMqiVm/77Ei9thRXjoflQeGzRfbV+EtOyWXIkjDl7Q6hpZ82vk/1o5uag33hMVEk+1O/OAm5Sp2pNlitS/FX4tQ/Y1YKn/9YMF9UiPSuXpUfDmLv3KnfSsnm4RW3eHtiMBi52FRywbkLuhLDs4jK2hG4hIzeDNq5tGNNkDP3r98fa3HBFElUCKKW5p+fy85mf+aHnD/Spp/12VRspJa+tOsO60zf4dZIffZppv4UNj09l+vJAzkYm0rOJK/8b2lJ/dwNRZ2HhAE2xrie2/lvmOTg6mTUnI/jz2HVSs3Lp26wWX4xojWt1VdWzMOqqvhxc2w9Lh4N3Txi3AooopJickc3Cg2H8eiCUalbmbJ7ezajnoCRmJrLp6iZWBq8kLCkMJ2snhjceziifUdStXrf4A5QzlQBKISg+iMe3PM7DDR7my4e+LNG+G8/c5KXlgczo68PLfRsX2TYnN48lR8L5dmcwGTl5uDvZ4Olki0eNatjnd73YWZvTv3kdWns6lu4uIfEG/NYfkMindxOaWZ2tZ6PYdPYml2NSMBMwuLU703o0pLm7uuovTkkSwN2aQVWuIJwuTi2BjdOh5WMw4hetI4PudTEqiRE/H6a5uwPLn+mElYVxl2CRUnIs+hirglex5/oe8mQeXdy7MKzRMHp59aqwuwKVAEooKzeLsVvGkpCRwLqh63C01n6Lqs2d1Cz6frcPzxrVWPt8V8x1XBoxKjGdP49dJzw+jRsJ6UTeSSM9KxfQPDPIyZM0cLHDK/8OoUvDmkzuUr/4h8gpseQtHEBucjTzG/zEqsgaXM9fk9W/vjOPtnFjQEs3dcVfAuoZQDk6+L1m7QC/J2HQd5o1BYqw+exNXvwzkIaudrzxcBMeblHHJIZhxqTG8NeVv1gXso7o1GiqW1XnkQaPMLThUFq6tNTre1AJoIRmnZrFgnMLmN17Nj3q9tB5v7w8ydSlJ9kbfItN07uVWx96Ylo2285HsfV8NInp2WRm53IpOpnaDta82KsRQ9p64FjNkrSsHHZeiCE+NQspJTmpdxgQ8DS1syOZmPU2QZYt6NLQhR4+LvRtXhs3x6KLvina3V3hS5dyECVpW2Xt+liTCLq9Cn0/Kr55UAxfbr9EyK0U/Os78/3Ytng4mcbvcp7M43j0cdaHrGdX+C4yczNp6NiQoY2GMth7MK625V/yRiWAEjgfd57Htz7Oo96P8lm3z0q07w+7LvPDrit89GhzpnRtoKcINY6FxvPV9kucup6AlYUZHRs4czoigeQMTZFVO9JZYvUlrc2u8VeTb/HyH4xfPWejv21WqiApYcurELAQ+n4M3WYUu0tObh5rTkby2ZaLWJgLvh3VptBnbcYqOSuZnWE7WR+yntOxpzETZnSs05GBDQbSp14fHKzK5wJSJQAdZeZmMnrTaFKzU1k7dG2J/gcEXr/D8J8PM8LXg29HtamQ21IpJWcjE1l/+gb/XLpFK08nJnaqRzOnbGxXjcEs+ixi1O/QfIjeY6lK7tYB0mV8+tFQzeLnVWJh+LLIy4W1U+H8Guj1PnR/vdjuINBUp33hj1MERSUxpWt9/Os741uvBrWN+CGxNmGJYWy8upFt17YRmRKJpZklXT26MrD+QHrW7YmtZekHh6gEoKPvAr5j0YVFzOs7j64eXUu079QlARwPu82ht3obdtx8cjQsGaaZ6DV6MTQZaLhYKin1DEBPcrM1D4XPLIeO0+DhL3RaljQjO5fPt1z8d3UxF3trlj/Tkca1TW/orZSSC/EX2HZtG9vDtnMr7RY25jZ82/Nbunt2L9UxVQLQwelbp5m0bRIjfUbyUefi+yHvdTU2hb7f7ePFXo14rb8B13+NuwJ/PKYpuDVuuWZRDqXc3U7NAtBpDeTr8ZoH7l41q2711BLJy9OsS310DrQaDcN+LnKI6L0ibqcReSedl1YEIqVk1rh2Jl24ME/mEXgrkG3XtvFs62dL/XxAJYBipOekM2rTKLJzs1k7dC12lrpPNLkck8wbq89wMTqZw2/3xsXeQKNpQvfBqolgbgXjVoJne8PEoShlJSUc/A52fwr1H9JMWiykXpU2IbdSmLzwODcS0unu48o7A5tW6UmNhSUA9TQw36xTswhPCufTrp+W6MN/6dFwHvnxANdvp/H96LaG+fCXUrPs3rIRUN0Nnt6tPvz1bHVABKsDdFst6uCVOA5e0V4CWSmEEPDQazB8PkSegPndIeKEzrs3qmXP7td68N4jzTgbmcDQOYdYFxipx4BNk0oAQEB0AH9c/IOxTcbS0a2jzvtFJ2bw2eYgOnnXZPdrPRnU2gDF0jKSYPVk2PEu+AyAp3ZCjXoVH0cVs+ZkJGtO6vaB8tOeK/y054qeI6qk2oyFp/4GCytYNBCOLwAdey1sLM15prs3e17ria+XEzNWnuGLbRfJNvA6A8akyieAtOw0Pjj0AR72HsxoX/zQs3v9uPsyeVLyxYhWOvUFl7uwQzCvK1zcDP3+B2OWFVpTRTGc78e05fsxbQ0dhulyaw1T90LDXrD1dfjraUi/o/PuznZWLHmyI+M7ejF/Xyij5h0hPD5Vf/GakCqfAL47+R03Um7wWbfPSjTMas3JSFaeiODxjvUqfmnErFTY8R78PgiEOUzZBl1f0mnInFLx3J2q4W4ik5SMVrUamudavd+HoPXwc2e4uEnnuwErCzP+b3grZo9vR2hsCo/8eICf94b8O9O+qqrSCeDIzSOsDF7JhOYTaF9btz5zKSU/7rrC66vP0LlhTV7r76PnKO87OQRvhzmd4MhsaP+EZjEXL927rZSKtzf4FnuDbxk6DNNnZgbd34Cnd0E1Z1g5AZaNhLgQnQ8xuLU721/pTifvmszcHkyPr/9hdUCEQdcgNqQqmwBSslL46PBH1Heoz0vtXtJpn+zcPN5cc5bvd11mpK8ni57wp7qNbsPTyuxmICwZAsvHaJbXm7INHv0BrFV5AWM3d+9V5u69augwKg/3dvDsPhjwpeYB8c+dNKUkMlN0292pGr890YHV0zpT19mWN9ac5cnfTxCTlKHfuI1QlV3l4+uAr4lJi2HpwKXYWBQ9Y1BKyd7gWL7afolL0cm81KcxM/o2rpgCVLGXYf9MOLdac9Uz4Evwe0rzUEwxCT+Nb2foECofc0vo9By0GPFfHaFTS6DLS9DhaZ0ujDrUd2b1s51ZciSML7dfov/3+/l0aAuGtHE3ieJy5aFKJoD9kftZe2UtT7V8itaurYtseyUmmQ82nOdo6G3q1bRl3gRf/S+NKCWE/gNHfoaQv8GimmZIXNeX1UNeE1SrummVJDAp1WvD8LnQ4SnY+wXs+ggOzwL/Z6H9ZKhep8jdzcwET3RtQHcfV15bfYaXV5xmxfEInu/VkG6NXCp9IqhyE8ESMxMZsWEEDtYOrBy8EitzK3LzJFk5eUgk2bmSyDtphMencTL8DkuOhGFnbcGr/XwY28FLv4XUslLh/Fo4OhduXQA7V+jwjKZMbgkmwSj6V5LyDiWpG6SUUcQJ2PeV5sLJzAKaPaq5Y67frdhBErl5ksWHw5i37yq3kjNp6eHAD2Pa0aiW6XezVulF4Tefvcn6wJucCLuNldsKMq3jeL3tl1y8mcb601dYczLy3wqaDxrezoP3BzWjpr4meOVkaVZGOrdKM5wzOxVqt4ShP0Orx8BC1eg3dQsOhAIqAVSIuh1gwhrNkpMBCyFwGVxYp1l3uPkwTVFEt7Zak4G5meDJbg14vJMX6wNvMHN7MJN+O8aa57pU2lFcVeIOYOb2S2w9F4WXZyiBWT+QGduHrLh+AFiaCwa2dPt3FSxzIXB3qka9mrbUq2mrn4e8SVFwbR9c3g5XdkFWsqZrp8VwaD0GvDqrIZ1GriS1gErSVilnWWlwYa3mGdq1AyBzwckLmg2Bxv2gbiew1N5Fd/5GIuN+OUptRxtWP9uZGib8/69K1wLKyc0jOTuRYRuGUcu2Fu+1nUvknSzMhKBDfWf9roSVlwd3rmlGK0Qch7ADEHdZs82uFjQZAE0GaSa5qKt9RdGf1HgI3gpBGyB0L+Rlg4UNePiBRztw99WMMKpR/98LsCNX45m86DiNa9kztbs3vZrWwqGiRv6VozIlACHEAOBHwBz4VUr55QPbRf72R4A04Akp5ami9hVCOAMrgfpAGDBaSlnk9L6yPAN4be9r7InYw8rBK/GpoYex+7k5kHhdU4I5PhTigiH6PMRc0FzhA1hVB69O4N1DU6WzdiudSt0qxuduHaBRfsUv8L39fBSA/gcPKLrLTIbww3D1H4g8DtHnIFdzp0a1GppE4N4OXHw4kejEu/tSuZJqjaW5Ge28atC2rhOdvJ3p6VMLMx2XfDWkUj8DEEKYA3OAfkAkcEIIsVFKGXRPs4FA4/yvjsBcoGMx+74N7JZSfimEeDv/+7fK8iYLs/3adnaG7+Sldi+V7MNfSshOh4wESE/Q/DctXlNvPzlK05WTHAUJ1yEhHPLueY5gVR3qtIS246BOK81VhmuTYhe9VkzD3TpAuiSARYfCAJUAjIp1dfB5WPMFmmdxt4Lg5im4cQpunoaDP4DMpQPwN5Bb3Z5YS3euxbsQGmnHmUMOnLavhX/LZnRo1RRrxzpQzUnzt28iF3bF3gEIIToDH0spH87//h0AKeUX97SZD+yVUi7P/z4Y6Inm6l7rvnfbSCmjhBBu+fsXWUi/tHcA8/a9y4Ho4yx2G4BFbpbmQz0nE3LSITtD89+cTM3r2emQmfTfB/7dq4ICPxhzzRCz6nXAwQNqNgTnhvn/9Qb72qofXwEgKSMbwCS7Dqq0nEzNxd3t0Pyva5r/JkYgU24h0m8XumuWuR1pwpYcS3us7BzJtaxOnqUdeWbWmFtXo7qdLZbWtmRiwa00yBaW5JlZk2dmSZ6ZJVKYI83MkcKCPGGOFOZ4tOpBzdqepXorZRkF5AHcW/c2Es1VfnFtPIrZt7aUMgogPwnU0iGWUpmWksVTF09gcTG/nKyFzX9fljaacfYW1poZttb24OgBNk6abP7gf21rakou27qYTJZXDEt98JsoC2twaaz5eoAAyMlCpsZy5tJlgkNCiI+JJPFOPLYyFfucdFwsM7DKTMUuJR0HcRM7MrAiGyuRA2RhLXKwktnUFbrVIzpjsbDUCaDQt6hDG22XsQ/eNhTWRpd9iz65EFOBqQBeXl4l2fU/fT7Esvd7/33QqytzpYx+2a8p7TC1e8Ni2246cxOAR9u46zUmpYJZWCEcPWjb0YO2HXsBkJmTS3B0MjXtrXF3tOFOWjaXY5LJAO4WmriTmkVoXCrX4lJxc7ShfV0HHKzyMMvNQuRmYSZzEDIXs7wckLmY5f+7foNm5f8WdGgTCdzb0ekJ3NSxjVUR+8YIIdzu6QLSWi1LSvkL8AtouoB0iLcgm6q7EpCiH7svan5ddUkAy/LXqVUJoPKztjCntafTv98721nRybum4QIqhi59GCeAxkKIBkIIK2AssPGBNhuBSUKjE5CY371T1L4bgcn5/54MbCjje1EUo/T7FH9+n+Jv6DAUpYBi7wCklDlCiBeBHWiGci6UUl4QQkzL3z4P2IpmCGgImmGgU4raN//QXwKrhBBPAdeBUeX6zhTFSFSzUiO/FOOkUykIKeVWNB/y9742755/S+AFXffNfz0e6FOSYBXFFN1di3Z4u/J9gKcoZVUlagEpiiGtOK4ZCKcSgGJsVAJQFD1b9rRasU0xTioBKIqeWZqr+SKKcVK/mYqiZ6sDIv6tHaQoxkQlAEXRszUnI/+tHaQoxsSkykELIWKB8FLs6gLElXM4pk79TApSP5OC1M+kIFP8mdSTUhZYVtCkEkBpCSECtBVCqsrUz6Qg9TMpSP1MCqpMPxPVBaQoilJFqQSgKIpSRVWVBPCLoQMwQupnUpD6mRSkfiYFVZqfSZV4BqAoiqIUVFXuABRFUZQHqASgKIpSRVX6BCCEGCCECBZChOQvPl+lCSHqCiH+EUJcFEJcEEK8bOiYjIEQwlwIESiE2GzoWIyFEMJJCLFGCHEp//els6FjMiQhxIz8v5nzQojlQggbQ8dUVpU6AQghzIE5wECgOTBOCNHcsFEZXA7wmpSyGdAJeEH9TAB4Gbho6CCMzI/AdillU6ANVfjnI4TwAF4C/KSULdGsbzLWsFGVXaVOAIA/ECKlDJVSZgErgKEGjsmgpJRRUspT+f9ORvNH7WHYqAxLCOEJDAJ+NXQsxkII4QB0B34DkFJmSSkTDBqU4VkA1YQQFoAtBZfGNTmVPQF4APdW4Yqkin/Y3UsIUR9oBxwzcCiG9gPwJpBn4DiMiTcQCyzK7xr7VQhhZ+igDEVKeQP4Bs3qhVFolr3dadioyq6yJwCh5TU17hUQQtgDfwGvSCmTDB2PoQghBgO3pJQnDR2LkbEAfIG5Usp2QCpQZZ+hCSFqoOk9aAC4A3ZCiAmGjarsKnsCiATq3vO9J5Xgtq2shBCWaD78/5BSrjV0PAbWFRgihAhD00XYWwixzLAhGYVIIFJKeffucA2ahFBV9QWuSSljpZTZwFqgi4FjKrPKngBOAI2FEA2EEFZoHtpsNHBMBiWEEGj6dS9KKb8zdDyGJqV8R0rpKaWsj+b3Y4+U0uSv7MpKShkNRAghmuS/1AcIMmBIhnYd6CSEsM3/G+pDJXgoXqlXBJNS5gghXgR2oHlqv1BKecHAYRlaV2AicE4IcTr/tXellFsNF5JipKYDf+RfPIUCUwwcj8FIKY8JIdYAp9CMpAukEpSEUKUgFEVRqqjK3gWkKIqiFEIlAEVRlCpKJQBFUZQqSiUARVGUKkolAEVRlCpKJQBFUZQqSiUARVGUKur/AVGLnaJY3nqVAAAAAElFTkSuQmCC\n",
      "text/plain": [
       "<Figure size 432x288 with 1 Axes>"
      ]
     },
     "metadata": {
      "needs_background": "light"
     },
     "output_type": "display_data"
    }
   ],
   "source": [
    "# Same as above, but with data after 2 hours of heating\n",
    "pekk_data_time_240 = np.genfromtxt('240_Min.csv', delimiter=',')\n",
    "\n",
    "x, y = np.log10(pekk_data_time_240[:,0]), pekk_data_time_240[:,1]\n",
    "\n",
    "plt.plot(x, y/np.sum(y))\n",
    "\n",
    "t240_Mn = np.sum(x*y) / np.sum(y)\n",
    "t240_Mw = np.sum(x*x*y) / np.sum(x*y)\n",
    "\n",
    "gauss_f = recover_mass_dist(Mn=t240_Mn, Mw=t240_Mw, pdi=None, distribution='gaussian')\n",
    "weib_f = recover_mass_dist(Mn=t240_Mn, Mw=t240_Mw, pdi=None, distribution='weibull')\n",
    "\n",
    "plt.plot(x, gauss_f(x)/np.sum(gauss_f(x)))\n",
    "plt.plot(x, weib_f(x)/np.sum(weib_f(x)))\n",
    "\n",
    "plt.axvline(t240_Mn, ls='-.')\n",
    "plt.axvline(t240_Mw, ls=':')"
   ]
  },
  {
   "cell_type": "code",
   "execution_count": 47,
   "metadata": {},
   "outputs": [],
   "source": [
    "class Simulation():\n",
    "    def __init__(self,\n",
    "                 system,\n",
    "                 target_box=None,\n",
    "                 r_cut = 1.2,\n",
    "                 e_factor = 0.5,\n",
    "                 tau = 0.1,\n",
    "                 dt = 0.0001,\n",
    "                 auto_scale = True,\n",
    "                 ref_units = None,\n",
    "                 mode = \"gpu\",\n",
    "                 gsd_write = 1e4,\n",
    "                 log_write = 1e3,\n",
    "                 seed = 42\n",
    "                 ):\n",
    "        \n",
    "        self.system = system \n",
    "        self.system_pmd = system.system_pmd # Parmed structure\n",
    "        self.r_cut = r_cut\n",
    "        self.e_factor = e_factor\n",
    "        self.tau = tau\n",
    "        self.dt = dt\n",
    "        self.auto_scale = auto_scale\n",
    "        self.ref_units = ref_units\n",
    "        self.mode = mode\n",
    "        self.gsd_write = gsd_write\n",
    "        self.log_write = log_write\n",
    "        self.seed = seed\n",
    "\n",
    "        if ref_units and not auto_scale:\n",
    "            self.ref_energy = ref_units['energy']\n",
    "            self.ref_distance = ref_units['distance']\n",
    "            self.ref_mass = ref_units['mass']           \n",
    "        \n",
    "        elif auto_scale and not ref_units: # Pulled from mBuild hoomd_simulation.py\n",
    "            self.ref_mass = max([atom.mass for atom in self.system_pmd.atoms])\n",
    "            pair_coeffs = list(set((atom.type,\n",
    "                                    atom.epsilon,\n",
    "                                    atom.sigma) for atom in self.system_pmd.atoms))\n",
    "            self.ref_energy = max(pair_coeffs, key=operator.itemgetter(1))[1]\n",
    "            self.ref_distance = max(pair_coeffs, key=operator.itemgetter(2))[2]\n",
    "            \n",
    "        self.reduced_target_L = self.system.target_L / self.ref_distance\n",
    "        self.reduced_init_L = self.system_pmd.box[0] / self.ref_distance\n",
    "        if target_box:\n",
    "            self.target_box = target_box\n",
    "        else:\n",
    "            self.target_box = [self.reduced_target_L]*3\n",
    "            \n",
    "        self.log_quantities = [ \n",
    "        \"temperature\",\n",
    "        \"pressure\",\n",
    "        \"volume\",\n",
    "        \"potential_energy\",\n",
    "        \"kinetic_energy\",\n",
    "        \"pair_lj_energy\",\n",
    "        \"bond_harmonic_energy\",\n",
    "        \"angle_harmonic_energy\"\n",
    "        ]\n",
    "    \n",
    "\n",
    "    def quench(self, kT, n_steps, shrink_kT=10, shrink_steps=1e6):\n",
    "        '''\n",
    "        '''\n",
    "        # Get hoomd stuff set:\n",
    "        create_hoomd_simulation(self.system_pmd, self.ref_distance,\n",
    "                                self.ref_mass, self.ref_energy,\n",
    "                                self.r_cut, self.auto_scale)\n",
    "        _all = hoomd.group.all()\n",
    "        hoomd.md.integrate.mode_standard(dt=self.dt)\n",
    "        integrator = hoomd.md.integrate.nvt(group=_all, kT=shrink_kT, tau=self.tau) # shrink temp\n",
    "        integrator.randomize_velocities(seed=self.seed)\n",
    "        \n",
    "        # Set up shrinking box_updater:\n",
    "        shrink_gsd = hoomd.dump.gsd(\"trajectories/traj-shrink.gsd\",\n",
    "                       period=self.gsd_write, group=_all, phase=0, overwrite=True)\n",
    "        x_variant = hoomd.variant.linear_interp([(0, self.reduced_init_L),\n",
    "                                                 (shrink_steps, self.target_box[0]*10)])\n",
    "        y_variant = hoomd.variant.linear_interp([(0, self.reduced_init_L),\n",
    "                                                 (shrink_steps, self.target_box[1]*10)])\n",
    "        z_variant = hoomd.variant.linear_interp([(0, self.reduced_init_L),\n",
    "                                                 (shrink_steps, self.target_box[2]*10)])\n",
    "        box_updater = hoomd.update.box_resize(Lx = x_variant, Ly = y_variant, Lz = z_variant)\n",
    "        \n",
    "        # Run shrink portion of simulation:\n",
    "        hoomd.run_upto(shrink_steps)\n",
    "        shrink_gsd.disable()\n",
    "        box_updater.disable()\n",
    "        \n",
    "        # Start new log and gsd files:\n",
    "        hoomd.dump.gsd(\"trajectories/sim_traj.gsd\",\n",
    "                       period=self.gsd_write,\n",
    "                       group=_all,\n",
    "                       phase=0,\n",
    "                       overwrite=True)\n",
    "        hoomd.analyze.log(\"logs/sim_traj.log\",\n",
    "                          period=self.log_write,\n",
    "                          quantities = self.log_quantities,\n",
    "                          header_prefix=\"#\",\n",
    "                          overwrite=True, phase=0)\n",
    "        # Run primary simulation:\n",
    "        integrator.set_params(kT=kT)\n",
    "        integrator.randomize_velocities(seed=self.seed)\n",
    "        hoomd.run(n_steps+shrink_steps)\n",
    "        \n",
    "        \n",
    "    def anneal(self,\n",
    "              kT_init=None,\n",
    "              kT_final=None,\n",
    "              step_sequence=None,\n",
    "              schedule=None,\n",
    "              shrink_kT=10,\n",
    "              shrink_steps=1e6\n",
    "              ):\n",
    "        \n",
    "        if not schedule:\n",
    "            temps = np.linspace(kT_init, kT_final, len(step_sequence))\n",
    "            temps = [np.round(t, 1) for t in temps]\n",
    "            schedule = dict(zip(temps, step_sequence))          \n",
    "        \n",
    "        # Get hoomd stuff set:\n",
    "        create_hoomd_simulation(self.system_pmd, self.ref_distance,\n",
    "                                self.ref_mass, self.ref_energy,\n",
    "                                self.r_cut, self.auto_scale)\n",
    "        _all = hoomd.group.all()\n",
    "        hoomd.md.integrate.mode_standard(dt=self.dt)\n",
    "        integrator = hoomd.md.integrate.nvt(group=_all, kT=shrink_kT, tau=self.tau) # shrink temp\n",
    "        integrator.randomize_velocities(seed=self.seed)\n",
    "        \n",
    "        # Set up shrinking box_updater:\n",
    "        shrink_gsd = hoomd.dump.gsd(\"trajectories/traj-shrink.gsd\",\n",
    "                       period=self.gsd_write, group=_all, phase=0, overwrite=True)\n",
    "        x_variant = hoomd.variant.linear_interp([(0, self.reduced_init_L),\n",
    "                                                 (shrink_steps, self.target_box[0]*10)])\n",
    "        y_variant = hoomd.variant.linear_interp([(0, self.reduced_init_L),\n",
    "                                                 (shrink_steps, self.target_box[1]*10)])\n",
    "        z_variant = hoomd.variant.linear_interp([(0, self.reduced_init_L),\n",
    "                                                 (shrink_steps, self.target_box[2]*10)])\n",
    "        box_updater = hoomd.update.box_resize(Lx = x_variant, Ly = y_variant, Lz = z_variant)\n",
    "        \n",
    "        hoomd.run_upto(shrink_steps)\n",
    "        print('Shrink step finished.')\n",
    "        self.shrink_gsd.disable()\n",
    "        box_updater.disable()\n",
    "        print('Anneal Schedule:')\n",
    "        print(schedule)\n",
    "        print('-------------------------------')\n",
    "        \n",
    "        # Start annealing steps:\n",
    "        anneal_gsd = hoomd.dump.gsd(\"trajectories/traj-anneal.gsd\",\n",
    "                                   period=self.gsd_write,\n",
    "                                   group=_all,\n",
    "                                   phase=0,\n",
    "                                   overwrite=True)\n",
    "        \n",
    "        hoomd.analyze.log(\"logs/sim_traj.log\",\n",
    "                          period=self.log_write,\n",
    "                          quantities = self.log_quantities,\n",
    "                          header_prefix=\"#\",\n",
    "                          overwrite=True, phase=0)\n",
    "        \n",
    "        last_time_step = shrink_steps\n",
    "        for kT in schedule:\n",
    "            print('Running @ Temp = {}'.format(kT))\n",
    "            n_steps = schedule[kT]\n",
    "            print('Running for {} steps'.format(n_steps))\n",
    "            integrator.set_params(kT=kT)\n",
    "            integrator.randomize_velocities(seed=self.seed)\n",
    "            hoomd.run(last_time_step + n_steps)\n",
    "            last_time_step += n_steps\n",
    "            print('Current time step = {}'.format(last_time_step))\n",
    "            print('-----------------------------------------------')\n",
    "            print()\n",
    "        \n",
    "\n",
    "class System():\n",
    "    \n",
    "    def __init__(self,\n",
    "                 molecule,\n",
    "                 para_weight,\n",
    "                 density,\n",
    "                 n_compounds=None,\n",
    "                 polymer_lengths=None,\n",
    "                 forcefield=None,\n",
    "                 remove_hydrogens=False,\n",
    "                 epsilon=1e-7,\n",
    "                 sample_pdi=False,\n",
    "                 pdi=None,\n",
    "                 M_n=None,\n",
<<<<<<< HEAD
    "                 M_w=None,\n",
    "                 mass_dist_type='weibull'\n",
=======
    "                 remove_hydrogens=False,\n",
    "                 assert_dihedrals=True,\n",
    "                 seed=24\n",
>>>>>>> ca7eb8fb
    "                ):\n",
    "        self.molecule = molecule\n",
    "        self.para_weight = para_weight\n",
    "        self.density = density\n",
    "        self.target_L = None\n",
    "        self.remove_hydrogens = remove_hydrogens\n",
    "        self.epsilon = epsilon\n",
    "        self.forcefield = forcefield\n",
    "        self.assert_dihedrals = assert_dihedrals\n",
    "        self.seed = seed\n",
    "        self.system_mass = 0\n",
    "        self.para = 0 # keep track for now to check things are working, maybe keep?\n",
    "        self.meta = 0\n",
    "        \n",
    "        if sample_pdi:\n",
    "            if isinstance(n_compounds, list):\n",
    "                raise TypeError('n_compounds should be an integer when sample_pdi is True.')\n",
    "            pdi_arg_sum = sum([x is not None for x in [pdi, M_n, M_w]])\n",
    "            assert pdi_arg_sum >= 2, 'At least two of [pdi, M_n, M_w] must be given.'\n",
    "            if pdi_arg_sum == 3:\n",
    "                #special case, make sure that pdi = M_w / M_n\n",
    "                assert pdi - (M_w/M_n) < self.epsilon, 'PDI value does not match M_n and M_w values.'\n",
    "            else:\n",
    "                # need to recover one of M_w or M_n or pdi\n",
    "                if M_n is None:\n",
    "                    self.M_n = M_w / pdi\n",
    "                if M_w is None:\n",
    "                    self.M_w = pdi * M_n\n",
    "                if pdi is None:\n",
    "                    self.pdi = M_w / M_n # from here\n",
    "                    \n",
    "            # this returns a numpy.random callable set up with recovered parameters\n",
    "            mass_distribution_dict = self._recover_mass_dist(mass_dist_type)\n",
    "            self.mass_sampler = mass_distribution_dict['sampler']\n",
    "            self.mass_distribution = mass_distribution_dict['functional_form']\n",
    "            # TODO: make sure we don't sample any negative weights\n",
    "            samples = np.round(self.mass_sampler(n_compounds)\n",
    "                              ).astype(int)\n",
    "            # get all unique lengths in increasing order\n",
    "            self.polymer_lengths = sorted(list(set(samples)))\n",
    "            # get count of each length\n",
    "            self.n_compounds = [list(samples).count(x) for x in self.polymer_lengths]\n",
    "            print(f'polymer_lengths: {self.polymer_lengths}, n_compounds: {self.n_compounds}')\n",
    "            \n",
    "        else: # Do some validation, get things in the correct data types\n",
    "            if not isinstance(n_compounds, list):\n",
    "                self.n_compounds = [n_compounds]\n",
    "            else:\n",
    "                self.n_compounds = n_compounds\n",
    "\n",
    "            if not isinstance(polymer_lengths, list):\n",
    "                self.polymer_lengths = [polymer_lengths]\n",
    "            else:\n",
    "                self.polymer_lengths = polymer_lengths\n",
    "        \n",
    "        if len(self.n_compounds) != len(self.polymer_lengths):\n",
    "            raise ValueError('n_compounds and polymer_lengths should be equal length')\n",
    "        \n",
    "        self.system_mb = self._pack() # mBuild object before applying FF\n",
    "        if self.forcefield:\n",
    "            self.system_pmd = self._type_system() # parmed object after applying FF\n",
    "        \n",
    "    def _weibull_k_expression(self, x):\n",
    "        return (2. * x * gamma(2./x)) / gamma(1./x)**2 - (self.Mw / self.Mn)\n",
    "    \n",
    "    def _weibull_lambda_expression(self, k):\n",
    "        return self.Mn * k / gamma(1./k)\n",
    "    \n",
    "    def _recover_mass_dist(self, distribution='Gaussian'):\n",
    "        '''This function takes in two of the three quantities [Mn, Mw, PDI],\n",
    "           and fits either a Gaussian or Weibull distribution of molar masses to them.'''\n",
    "        if distribution.lower() != 'gaussian' and distribution.lower() != 'weibull':\n",
    "            raise(ValueError('Molar mass distribution must be either \"gaussian\" or \"weibull\".'))\n",
    "        if distribution.lower() == 'gaussian':\n",
    "            mean = self.Mn\n",
    "            sigma = self.Mn * (self.Mw - self.Mn)\n",
    "            return {'sampler': lambda N: np.random.normal(loc=mean, scale=sigma, size=N),\n",
    "                    'functional_form': np.exp(-(x-Mn)**2 / (2. * sigma))}\n",
    "        elif distribution.lower() == 'weibull':\n",
    "            # get the shape parameter\n",
    "            a = scipy.optimize.root(self._weibull_k_expression, args=(self.Mn, self.Mw), x0=1.)\n",
    "            recovered_k = a['x']\n",
    "            # get the scale parameter\n",
    "            recovered_lambda = self._weibull_lambda_expression(self.Mn, recovered_k)\n",
    "            return {'sampler': lambda N: recovered_lambda * np.random.weibull(recovered_k, size=N),\n",
    "                    'functional_form': recovered_k / recovered_lambda * (x / recovered_lambda) ** (recovered_k - 1) * np.exp(- (x / recovered_lambda) ** recovered_k)}\n",
    "        \n",
    "    def _pack(self, box_expand_factor=5):\n",
    "        random.seed(self.seed)\n",
    "        mb_compounds = []\n",
    "        for _length, _n in zip(self.polymer_lengths, self.n_compounds):\n",
    "            for i in range(_n):\n",
    "                polymer, sequence = build_molecule(self.molecule, _length,\n",
    "                                        self.para_weight)\n",
    "\n",
    "                mb_compounds.append(polymer)\n",
    "                self.para += sequence.count('para')\n",
    "                self.meta += sequence.count('meta')\n",
    "            mass = _n * np.sum(ele.element_from_symbol(p.name).mass for p in polymer.particles())\n",
    "            self.system_mass += mass # amu\n",
    "        \n",
    "        # Figure out correct box dimensions and expand the box to make the PACKMOL step faster\n",
    "        # Will shrink down to accurate L during simulation\n",
    "        L = self._calculate_L() * box_expand_factor\n",
    "        system = mb.packing.fill_box(\n",
    "            compound = mb_compounds,\n",
    "            n_compounds = [1 for i in mb_compounds],\n",
    "            box=[L, L, L],\n",
    "            overlap=0.2,\n",
    "            edge=0.9,\n",
    "            fix_orientation=True)\n",
    "        system.Box = mb.box.Box([L, L, L])\n",
    "        return system\n",
    "    \n",
    "    \n",
    "    def _type_system(self):\n",
    "        if self.forcefield == 'gaff':\n",
    "            forcefield = foyer.forcefields.load_GAFF()\n",
    "        elif self.forcefield == 'opls':\n",
    "            forcefield = foyer.Forcefield(name='oplsaa')\n",
    "        \n",
    "        typed_system = forcefield.apply(self.system_mb,\n",
    "                                       assert_dihedral_params=self.assert_dihedrals)\n",
    "        if self.remove_hydrogens: # not sure how to do this with Parmed yet\n",
    "            removed_hydrogen_count = 0 # subtract from self.mass\n",
    "            pass    \n",
    "        return typed_system\n",
    "    \n",
    "    def _calculate_L(self):\n",
    "        '''\n",
    "        Calcualte the box length needed for entered density\n",
    "        Right now, assuming cubic box\n",
    "        Return L in nm (mBuild units)\n",
    "        '''\n",
    "        M = self.system_mass * units[\"amu_to_g\"] # grams\n",
    "        L = (M / self.density)**(1/3) # centimeters\n",
    "        L *= units['cm_to_nm'] # convert cm to nm\n",
    "        self.target_L = L # Used during shrink step\n",
    "        return L\n",
    "\n",
    "def build_molecule(molecule, length, para_weight):\n",
    "    '''\n",
    "    `build_molecule` uses SMILES strings to build up a polymer from monomers.\n",
    "    The configuration of each monomer is determined by para_weight and the\n",
    "    random_sequence() function.  \n",
    "    Uses DeepSMILES behind the scenes to build up SMILES string for a polymer.\n",
    "    \n",
    "    Parameters\n",
    "    ----------\n",
    "    molecule : str\n",
    "        The monomer molecule to be used to build up the polymer.\n",
    "        Available options are limited  to the .json files in the compounds directory\n",
    "        Use the molecule name as seen in the .json file without including .json\n",
    "    length : int\n",
    "        The number of monomer units in the final polymer molecule\n",
    "    para_weight : float, limited to values between 0 and 1\n",
    "        The relative amount of para configurations compared to meta.\n",
    "        Passed into random_sequence() to determine the monomer sequence of the polymer.\n",
    "        A 70/30 para to meta system would require a para_weight = 0.70\n",
    "    \n",
    "    Returns\n",
    "    -------\n",
    "    molecule_string_smiles : str\n",
    "        The complete SMILES string of the polymer molecule\n",
    "    '''\n",
    "    f = open('compounds/{}.json'.format(molecule))\n",
    "    mol_dict = json.load(f)    \n",
    "    f.close()\n",
    "    monomer_sequence = random_sequence(para_weight, length)\n",
    "    molecule_string = '{}'\n",
    "\n",
    "    for idx, config in enumerate(monomer_sequence):\n",
    "        if idx == 0: # append template, but not brackets\n",
    "            monomer_string = mol_dict['{}_template'.format(config)]\n",
    "            if molecule == 'PEEK':\n",
    "                monomer_string = \"O\" + monomer_string[1:]\n",
    "            molecule_string = molecule_string.format(monomer_string)\n",
    "            if len(monomer_sequence) == 1:\n",
    "                molecule_string = molecule_string.replace('{}', '')\n",
    "                continue\n",
    "\n",
    "        elif idx == length - 1: # Don't use template for last iteration\n",
    "            brackets = polysmiles.count_brackets(mol_dict['{}_deep_smiles'.format(config)])\n",
    "            monomer_string = mol_dict['{}_deep_smiles'.format(config)]\n",
    "            molecule_string = molecule_string.format(monomer_string, brackets)\n",
    "\n",
    "        else: # Continue using template plus brackets\n",
    "            brackets = polysmiles.count_brackets(mol_dict['{}_deep_smiles'.format(config)])\n",
    "            monomer_string = mol_dict['{}_template'.format(config)]\n",
    "            molecule_string = molecule_string.format(monomer_string, brackets)\n",
    "    \n",
    "    molecule_string_smiles = smiles_utils.convert_smiles(deep = molecule_string)\n",
    "    compound = mb.load(molecule_string_smiles, smiles=True)\n",
    "    return compound, monomer_sequence\n",
    "\n",
    "\n",
    "def random_sequence(para_weight, length):\n",
    "    '''\n",
    "    random_sequence returns a list containing a random sequence of strings 'para' and 'meta'.\n",
    "    This is used by build_molecule() to create a complete SMILES string of a molecule.\n",
    "    \n",
    "    Parameters:\n",
    "    -----------\n",
    "    para_weight : float, limited to values between 0 and 1\n",
    "        The relative amount of para configurations compared to meta.\n",
    "        Defined in build_molecule()\n",
    "    length : int\n",
    "        The number of elements in the random sequence.\n",
    "        Defined in build_molecule()\n",
    "    '''\n",
    "    meta_weight = 1 - para_weight\n",
    "    options = ['para', 'meta']\n",
    "    probability = [para_weight, meta_weight]\n",
    "    sequence = random.choices(options, weights=probability, k=length)\n",
    "    return sequence"
   ]
  },
  {
   "cell_type": "code",
<<<<<<< HEAD
   "execution_count": 65,
=======
   "execution_count": 10,
>>>>>>> ca7eb8fb
   "metadata": {
    "scrolled": false
   },
   "outputs": [
    {
     "name": "stdout",
     "output_type": "stream",
     "text": [
      "sampling 10 molecular weights...\n",
      "polymer_lengths: [19, 30, 31, 45, 62, 63, 64, 65, 68, 82], n_compounds: [1, 1, 1, 1, 1, 1, 1, 1, 1, 1]\n"
     ]
    },
    {
     "ename": "FoyerError",
     "evalue": "Found multiple types for atom 3631 (6): ['cv', 'ce'].",
     "output_type": "error",
     "traceback": [
      "\u001b[0;31m---------------------------------------------------------------------------\u001b[0m",
      "\u001b[0;31mFoyerError\u001b[0m                                Traceback (most recent call last)",
      "\u001b[0;32m<ipython-input-65-7ad801da21e3>\u001b[0m in \u001b[0;36m<module>\u001b[0;34m\u001b[0m\n\u001b[1;32m      1\u001b[0m test_system = System(molecule=\"PEEK\", para_weight=0.60,\n\u001b[1;32m      2\u001b[0m                     \u001b[0mdensity\u001b[0m\u001b[0;34m=\u001b[0m\u001b[0;36m1\u001b[0m\u001b[0;34m,\u001b[0m \u001b[0mn_compounds\u001b[0m\u001b[0;34m=\u001b[0m\u001b[0;36m10\u001b[0m\u001b[0;34m,\u001b[0m \u001b[0msample_pdi\u001b[0m\u001b[0;34m=\u001b[0m\u001b[0;32mTrue\u001b[0m\u001b[0;34m,\u001b[0m \u001b[0mM_n\u001b[0m\u001b[0;34m=\u001b[0m\u001b[0;36m50.\u001b[0m\u001b[0;34m,\u001b[0m \u001b[0mM_w\u001b[0m\u001b[0;34m=\u001b[0m\u001b[0;36m55.\u001b[0m\u001b[0;34m,\u001b[0m\u001b[0;34m\u001b[0m\u001b[0;34m\u001b[0m\u001b[0m\n\u001b[0;32m----> 3\u001b[0;31m                     forcefield='gaff')\n\u001b[0m",
      "\u001b[0;32m<ipython-input-64-5b9435b53feb>\u001b[0m in \u001b[0;36m__init__\u001b[0;34m(self, molecule, para_weight, density, n_compounds, polymer_lengths, forcefield, remove_hydrogens, epsilon, sample_pdi, pdi, M_n, M_w)\u001b[0m\n\u001b[1;32m    237\u001b[0m         \u001b[0mself\u001b[0m\u001b[0;34m.\u001b[0m\u001b[0msystem_mb\u001b[0m \u001b[0;34m=\u001b[0m \u001b[0mself\u001b[0m\u001b[0;34m.\u001b[0m\u001b[0m_pack\u001b[0m\u001b[0;34m(\u001b[0m\u001b[0;34m)\u001b[0m \u001b[0;31m# mBuild object before applying FF\u001b[0m\u001b[0;34m\u001b[0m\u001b[0;34m\u001b[0m\u001b[0m\n\u001b[1;32m    238\u001b[0m         \u001b[0;32mif\u001b[0m \u001b[0mself\u001b[0m\u001b[0;34m.\u001b[0m\u001b[0mforcefield\u001b[0m\u001b[0;34m:\u001b[0m\u001b[0;34m\u001b[0m\u001b[0;34m\u001b[0m\u001b[0m\n\u001b[0;32m--> 239\u001b[0;31m             \u001b[0mself\u001b[0m\u001b[0;34m.\u001b[0m\u001b[0msystem_pmd\u001b[0m \u001b[0;34m=\u001b[0m \u001b[0mself\u001b[0m\u001b[0;34m.\u001b[0m\u001b[0m_type_system\u001b[0m\u001b[0;34m(\u001b[0m\u001b[0;34m)\u001b[0m \u001b[0;31m# parmed object after applying FF\u001b[0m\u001b[0;34m\u001b[0m\u001b[0;34m\u001b[0m\u001b[0m\n\u001b[0m\u001b[1;32m    240\u001b[0m \u001b[0;34m\u001b[0m\u001b[0m\n\u001b[1;32m    241\u001b[0m \u001b[0;34m\u001b[0m\u001b[0m\n",
      "\u001b[0;32m<ipython-input-64-5b9435b53feb>\u001b[0m in \u001b[0;36m_type_system\u001b[0;34m(self)\u001b[0m\n\u001b[1;32m    273\u001b[0m             \u001b[0mforcefield\u001b[0m \u001b[0;34m=\u001b[0m \u001b[0mfoyer\u001b[0m\u001b[0;34m.\u001b[0m\u001b[0mForcefield\u001b[0m\u001b[0;34m(\u001b[0m\u001b[0mname\u001b[0m\u001b[0;34m=\u001b[0m\u001b[0;34m'oplsaa'\u001b[0m\u001b[0;34m)\u001b[0m\u001b[0;34m\u001b[0m\u001b[0;34m\u001b[0m\u001b[0m\n\u001b[1;32m    274\u001b[0m \u001b[0;34m\u001b[0m\u001b[0m\n\u001b[0;32m--> 275\u001b[0;31m         \u001b[0mtyped_system\u001b[0m \u001b[0;34m=\u001b[0m \u001b[0mforcefield\u001b[0m\u001b[0;34m.\u001b[0m\u001b[0mapply\u001b[0m\u001b[0;34m(\u001b[0m\u001b[0mself\u001b[0m\u001b[0;34m.\u001b[0m\u001b[0msystem_mb\u001b[0m\u001b[0;34m)\u001b[0m\u001b[0;34m\u001b[0m\u001b[0;34m\u001b[0m\u001b[0m\n\u001b[0m\u001b[1;32m    276\u001b[0m         \u001b[0;32mif\u001b[0m \u001b[0mself\u001b[0m\u001b[0;34m.\u001b[0m\u001b[0mremove_hydrogens\u001b[0m\u001b[0;34m:\u001b[0m \u001b[0;31m# not sure how to do this with Parmed yet\u001b[0m\u001b[0;34m\u001b[0m\u001b[0;34m\u001b[0m\u001b[0m\n\u001b[1;32m    277\u001b[0m             \u001b[0mremoved_hydrogen_count\u001b[0m \u001b[0;34m=\u001b[0m \u001b[0;36m0\u001b[0m \u001b[0;31m# subtract from self.mass\u001b[0m\u001b[0;34m\u001b[0m\u001b[0;34m\u001b[0m\u001b[0m\n",
      "\u001b[0;32m~/foyer/foyer/forcefield.py\u001b[0m in \u001b[0;36mapply\u001b[0;34m(self, structure, references_file, use_residue_map, assert_bond_params, assert_angle_params, assert_dihedral_params, assert_improper_params, combining_rule, verbose, *args, **kwargs)\u001b[0m\n\u001b[1;32m    571\u001b[0m                 \u001b[0mstructure\u001b[0m \u001b[0;34m=\u001b[0m \u001b[0mstructure\u001b[0m\u001b[0;34m.\u001b[0m\u001b[0mto_parmed\u001b[0m\u001b[0;34m(\u001b[0m\u001b[0;34m**\u001b[0m\u001b[0mkwargs\u001b[0m\u001b[0;34m)\u001b[0m\u001b[0;34m\u001b[0m\u001b[0;34m\u001b[0m\u001b[0m\n\u001b[1;32m    572\u001b[0m \u001b[0;34m\u001b[0m\u001b[0m\n\u001b[0;32m--> 573\u001b[0;31m         \u001b[0mtypemap\u001b[0m \u001b[0;34m=\u001b[0m \u001b[0mself\u001b[0m\u001b[0;34m.\u001b[0m\u001b[0mrun_atomtyping\u001b[0m\u001b[0;34m(\u001b[0m\u001b[0mstructure\u001b[0m\u001b[0;34m,\u001b[0m \u001b[0muse_residue_map\u001b[0m\u001b[0;34m=\u001b[0m\u001b[0muse_residue_map\u001b[0m\u001b[0;34m,\u001b[0m \u001b[0;34m**\u001b[0m\u001b[0mkwargs\u001b[0m\u001b[0;34m)\u001b[0m\u001b[0;34m\u001b[0m\u001b[0;34m\u001b[0m\u001b[0m\n\u001b[0m\u001b[1;32m    574\u001b[0m \u001b[0;34m\u001b[0m\u001b[0m\n\u001b[1;32m    575\u001b[0m         \u001b[0mself\u001b[0m\u001b[0;34m.\u001b[0m\u001b[0m_apply_typemap\u001b[0m\u001b[0;34m(\u001b[0m\u001b[0mstructure\u001b[0m\u001b[0;34m,\u001b[0m \u001b[0mtypemap\u001b[0m\u001b[0;34m)\u001b[0m\u001b[0;34m\u001b[0m\u001b[0;34m\u001b[0m\u001b[0m\n",
      "\u001b[0;32m~/foyer/foyer/forcefield.py\u001b[0m in \u001b[0;36mrun_atomtyping\u001b[0;34m(self, structure, use_residue_map, **kwargs)\u001b[0m\n\u001b[1;32m    609\u001b[0m                     \u001b[0;32mif\u001b[0m \u001b[0mstructure\u001b[0m\u001b[0;34m.\u001b[0m\u001b[0mresidues\u001b[0m\u001b[0;34m[\u001b[0m\u001b[0mres_id\u001b[0m\u001b[0;34m]\u001b[0m\u001b[0;34m.\u001b[0m\u001b[0mname\u001b[0m \u001b[0;32mnot\u001b[0m \u001b[0;32min\u001b[0m \u001b[0mresidue_map\u001b[0m\u001b[0;34m.\u001b[0m\u001b[0mkeys\u001b[0m\u001b[0;34m(\u001b[0m\u001b[0;34m)\u001b[0m\u001b[0;34m:\u001b[0m\u001b[0;34m\u001b[0m\u001b[0;34m\u001b[0m\u001b[0m\n\u001b[1;32m    610\u001b[0m                         \u001b[0mtmp_res\u001b[0m \u001b[0;34m=\u001b[0m \u001b[0m_structure_from_residue\u001b[0m\u001b[0;34m(\u001b[0m\u001b[0mres\u001b[0m\u001b[0;34m,\u001b[0m \u001b[0mstructure\u001b[0m\u001b[0;34m)\u001b[0m\u001b[0;34m\u001b[0m\u001b[0;34m\u001b[0m\u001b[0m\n\u001b[0;32m--> 611\u001b[0;31m                         \u001b[0mtypemap\u001b[0m \u001b[0;34m=\u001b[0m \u001b[0mfind_atomtypes\u001b[0m\u001b[0;34m(\u001b[0m\u001b[0mtmp_res\u001b[0m\u001b[0;34m,\u001b[0m \u001b[0mforcefield\u001b[0m\u001b[0;34m=\u001b[0m\u001b[0mself\u001b[0m\u001b[0;34m)\u001b[0m\u001b[0;34m\u001b[0m\u001b[0;34m\u001b[0m\u001b[0m\n\u001b[0m\u001b[1;32m    612\u001b[0m                         \u001b[0mresidue_map\u001b[0m\u001b[0;34m[\u001b[0m\u001b[0mres\u001b[0m\u001b[0;34m.\u001b[0m\u001b[0mname\u001b[0m\u001b[0;34m]\u001b[0m \u001b[0;34m=\u001b[0m \u001b[0mtypemap\u001b[0m\u001b[0;34m\u001b[0m\u001b[0;34m\u001b[0m\u001b[0m\n\u001b[1;32m    613\u001b[0m \u001b[0;34m\u001b[0m\u001b[0m\n",
      "\u001b[0;32m~/foyer/foyer/atomtyper.py\u001b[0m in \u001b[0;36mfind_atomtypes\u001b[0;34m(structure, forcefield, max_iter)\u001b[0m\n\u001b[1;32m     63\u001b[0m \u001b[0;34m\u001b[0m\u001b[0m\n\u001b[1;32m     64\u001b[0m     \u001b[0m_iterate_rules\u001b[0m\u001b[0;34m(\u001b[0m\u001b[0mrules\u001b[0m\u001b[0;34m,\u001b[0m \u001b[0mstructure\u001b[0m\u001b[0;34m,\u001b[0m \u001b[0mtypemap\u001b[0m\u001b[0;34m,\u001b[0m \u001b[0mmax_iter\u001b[0m\u001b[0;34m=\u001b[0m\u001b[0mmax_iter\u001b[0m\u001b[0;34m)\u001b[0m\u001b[0;34m\u001b[0m\u001b[0;34m\u001b[0m\u001b[0m\n\u001b[0;32m---> 65\u001b[0;31m     \u001b[0m_resolve_atomtypes\u001b[0m\u001b[0;34m(\u001b[0m\u001b[0mstructure\u001b[0m\u001b[0;34m,\u001b[0m \u001b[0mtypemap\u001b[0m\u001b[0;34m)\u001b[0m\u001b[0;34m\u001b[0m\u001b[0;34m\u001b[0m\u001b[0m\n\u001b[0m\u001b[1;32m     66\u001b[0m \u001b[0;34m\u001b[0m\u001b[0m\n\u001b[1;32m     67\u001b[0m     \u001b[0;32mreturn\u001b[0m \u001b[0mtypemap\u001b[0m\u001b[0;34m\u001b[0m\u001b[0;34m\u001b[0m\u001b[0m\n",
      "\u001b[0;32m~/foyer/foyer/atomtyper.py\u001b[0m in \u001b[0;36m_resolve_atomtypes\u001b[0;34m(structure, typemap)\u001b[0m\n\u001b[1;32m    131\u001b[0m         \u001b[0;32melif\u001b[0m \u001b[0mlen\u001b[0m\u001b[0;34m(\u001b[0m\u001b[0matomtype\u001b[0m\u001b[0;34m)\u001b[0m \u001b[0;34m>\u001b[0m \u001b[0;36m1\u001b[0m\u001b[0;34m:\u001b[0m\u001b[0;34m\u001b[0m\u001b[0;34m\u001b[0m\u001b[0m\n\u001b[1;32m    132\u001b[0m             raise FoyerError(\"Found multiple types for atom {} ({}): {}.\".format(\n\u001b[0;32m--> 133\u001b[0;31m                 atom_id, atoms[atom_id].atomic_number, atomtype))\n\u001b[0m\u001b[1;32m    134\u001b[0m         \u001b[0;32melse\u001b[0m\u001b[0;34m:\u001b[0m\u001b[0;34m\u001b[0m\u001b[0;34m\u001b[0m\u001b[0m\n\u001b[1;32m    135\u001b[0m             raise FoyerError(\"Found no types for atom {} ({}).\".format(\n",
      "\u001b[0;31mFoyerError\u001b[0m: Found multiple types for atom 3631 (6): ['cv', 'ce']."
     ]
    }
   ],
   "source": [
    "test_system = System(molecule=\"PEEK\", para_weight=0.60,\n",
<<<<<<< HEAD
    "                    density=1, n_compounds=10, sample_pdi=True, M_n=50., M_w=55.,\n",
    "                    forcefield='gaff')"
=======
    "                    density=1, n_compounds=[5], polymer_lengths=[5],\n",
    "                    forcefield='gaff', assert_dihedrals=True)"
>>>>>>> ca7eb8fb
   ]
  },
  {
   "cell_type": "code",
   "execution_count": 12,
   "metadata": {},
   "outputs": [],
   "source": [
    "simulation = Simulation(system=test_system)"
   ]
  },
  {
   "cell_type": "code",
   "execution_count": null,
   "metadata": {},
   "outputs": [
    {
     "name": "stdout",
     "output_type": "stream",
     "text": [
      "HOOMD-blue v2.9.2-15-g8c1194a45 CUDA (10.1) SINGLE SSE SSE2 SSE3 SSE4_1 SSE4_2 AVX AVX2 \n",
      "Compiled: 10/11/2020\n",
      "Copyright (c) 2009-2019 The Regents of the University of Michigan.\n",
      "-----\n",
      "You are using HOOMD-blue. Please cite the following:\n",
      "* J A Anderson, J Glaser, and S C Glotzer. \"HOOMD-blue: A Python package for\n",
      "  high-performance molecular dynamics and hard particle Monte Carlo\n",
      "  simulations\", Computational Materials Science 173 (2020) 109363\n",
      "-----\n",
      "no CUDA-capable device is detected\n",
      "HOOMD-blue is running on the CPU\n",
      "notice(2): Group \"all\" created containing 1710 particles\n",
      "notice(2): -- Neighborlist exclusion statistics -- :\n",
      "notice(2): Particles with 3 exclusions             : 670\n",
      "notice(2): Particles with 6 exclusions             : 90\n",
      "notice(2): Particles with 7 exclusions             : 670\n",
      "notice(2): Particles with 8 exclusions             : 180\n",
      "notice(2): Particles with 9 exclusions             : 100\n",
      "notice(2): Neighbors included by diameter          : no\n",
      "notice(2): Neighbors excluded when in the same body: no\n",
      "Processing LJ and QQ\n",
      "notice(2): Group \"charged\" created containing 0 particles\n",
      "No charged groups found, ignoring electrostatics\n",
      "Processing 1-4 interactions, adjusting neighborlist exclusions\n",
      "Processing harmonic bonds\n",
      "Processing harmonic angles\n",
      "Processing periodic torsions\n",
      "HOOMD SimulationContext updated from ParmEd Structure\n",
      "** starting run **\n",
      "Time 00:00:10 | Step 8756 / 1000000 | TPS 875.57 | ETA 00:18:52\n",
      "Time 00:00:20 | Step 17489 / 1000000 | TPS 873.289 | ETA 00:18:45\n"
     ]
    }
   ],
   "source": [
    "simulation.quench(kT=1.5, n_steps=1e6)"
   ]
  },
  {
   "cell_type": "code",
   "execution_count": null,
   "metadata": {},
   "outputs": [],
   "source": [
    "hoomd.dump.gsd()"
   ]
  },
  {
   "cell_type": "code",
   "execution_count": null,
   "metadata": {
    "scrolled": false
   },
   "outputs": [],
   "source": [
    "simulation.anneal(kT_init=2, kT_final=1, step_sequence=[1e5, 1e5, 1e5, 1e5])"
   ]
  },
  {
   "cell_type": "code",
   "execution_count": null,
   "metadata": {},
   "outputs": [],
   "source": []
  },
  {
   "cell_type": "code",
   "execution_count": null,
   "metadata": {},
   "outputs": [],
   "source": []
  },
  {
   "cell_type": "code",
   "execution_count": null,
   "metadata": {},
   "outputs": [],
   "source": []
  },
  {
   "cell_type": "code",
   "execution_count": null,
   "metadata": {},
   "outputs": [],
   "source": []
  },
  {
   "cell_type": "code",
   "execution_count": null,
   "metadata": {},
   "outputs": [],
   "source": []
  },
  {
   "cell_type": "code",
   "execution_count": null,
   "metadata": {},
   "outputs": [],
   "source": []
  },
  {
   "cell_type": "code",
   "execution_count": null,
   "metadata": {},
   "outputs": [],
   "source": [
    "##############################################\n",
    "##OLD STUFF\n",
    "##############################################"
   ]
  },
  {
   "cell_type": "code",
   "execution_count": null,
   "metadata": {},
   "outputs": [],
   "source": [
    "def build_system(packing='bcc'):\n",
    "    '''\n",
    "    Generate a simple LJ particle system using hoomd's create_lattice function\n",
    "    packing \n",
    "    '''\n",
    "    hoomd.context.initialize(\"\")\n",
    "    if packing == 'fcc':\n",
    "        system = hoomd.init.create_lattice(unitcell=(hoomd.lattice.fcc(a=1.58)), n=6)\n",
    "    elif packing == 'bcc':\n",
    "        system = hoomd.init.create_lattice(unitcell=(hoomd.lattice.bcc(a=1.29)), n=6)\n",
    "    hoomd.dump.gsd('{}_system.gsd'.format(packing), group = hoomd.group.all(), period=None, overwrite=True)\n",
    "    return system\n",
    "\n",
    "def hoomd_simulation(system, temp, tau):  \n",
    "    nl = hoomd.md.nlist.cell()\n",
    "    lj = hoomd.md.pair.lj(r_cut=2.5, nlist=nl)\n",
    "    lj.pair_coeff.set('A', 'A', alpha=1.0, epsilon=1.0, sigma=1.0)\n",
    "    hoomd.md.integrate.mode_standard(dt=0.001)\n",
    "    _all = hoomd.group.all()\n",
    "    nvt = hoomd.md.integrate.nvt(group=_all, kT=temp, tau=tau)\n",
    "    nvt.randomize_velocities(seed=23)\n",
    "    hoomd.analyze.log(filename='{}-tau_out.log'.format(tau),\n",
    "                      quantities=[\"time\", \"temperature\", \"potential_energy\"],\n",
    "                      period=100,\n",
    "                      overwrite=True\n",
    "                     )\n",
    "    #hoomd.dump.gsd('tau-trajectory.gsd', period=5e3, group=_all, overwrite=True)\n",
    "    hoomd.run(3e5)"
   ]
  },
  {
   "cell_type": "markdown",
   "metadata": {},
   "source": [
    "# --------------------------------------------------------\n",
    "\n",
    "PEEK:  \n",
    "1 amu = 1.66054e-24 g  \n",
    "1.32 g/cm^3  \n",
    "1.32 g/nm^3  \n",
    "C19H12O3  \n",
    "monomer_amu = 288.302  "
   ]
  },
  {
   "cell_type": "code",
   "execution_count": null,
   "metadata": {},
   "outputs": [],
   "source": [
    "def build_peek_system(num_mols, poly_length, density):\n",
    "    '''\n",
    "    This function uses mBuild's packing functionality to create a very low dense system of molecules\n",
    "    to allow for easier packing. A short simulation is then ran using HoomD to shrink the system to the\n",
    "    desired starting density.\n",
    "    '''\n",
    "    peek_poly_smi = polysmiles.poly_smiles('occccC=O)ccccOcc*c*ccc6)))))))cc6)))))))cc6',\n",
    "                                      length=poly_length)\n",
    "    peek_poly = mb.load(peek_poly_smi, smiles=True)\n",
    "    \n",
    "    mol_amu = poly_length * 288.302\n",
    "    mol_grams = mol_amu * 1.66054e-24\n",
    "    system_mass = mol_grams * num_mols\n",
    "    edge_cm = (system_mass / density)**(1/3)\n",
    "    edge_nm = edge_cm * 1e7\n",
    "\n",
    "    init_box = mb.Box([edge_nm*5]*3)\n",
    "    system = mb.fill_box(peek_poly, num_mols, init_box)\n",
    "    \n",
    "    GAFF = foyer.forcefields.load_GAFF()\n",
    "    system_pmd = GAFF.apply(system)\n",
    "    create_hoomd_simulation(system_pmd, r_cut=1.2, auto_scale=True)\n",
    "    forces = [f for f in hoomd.context.current.forces \n",
    "                if not isinstance(f, hoomd.md.charge.pppm)]\n",
    "    \n",
    "    hoomd.context.current.forces = forces\n",
    "    _all = hoomd.group.all()\n",
    "    hoomd.md.integrate.mode_standard(dt=0.0001)\n",
    "    integrator = hoomd.md.integrate.nvt(group=_all, kT=2.0, tau=0.1)\n",
    "    hoomd.dump.gsd(\"trajectories/start-shrink.gsd\", period=None, group=_all, overwrite=True)\n",
    "    hoomd.dump.gsd(\"trajectories/traj-shrink.gsd\", period=1e5, group=_all, phase=0, overwrite=True)\n",
    "    integrator.randomize_velocities(seed=42);\n",
    "\n",
    "    hoomd.update.box_resize(L = hoomd.variant.linear_interp([(0,edge_nm*50), (1e6,edge_nm*10)], zero=0))\n",
    "    hoomd.run(1e6)\n",
    "    gsd_restart = hoomd.dump.gsd(\"trajectories/out-shrink.gsd\", period=None, group=_all, overwrite=True)\n",
    "    gsd_restart.write_restart()"
   ]
  },
  {
   "cell_type": "code",
   "execution_count": null,
   "metadata": {
    "scrolled": false
   },
   "outputs": [],
   "source": [
    "build_peek_system(num_mols=20, poly_length=5, density=1.2)"
   ]
  },
  {
   "cell_type": "markdown",
   "metadata": {},
   "source": [
    "# -------------------------------------------------------------------------"
   ]
  },
  {
   "cell_type": "code",
   "execution_count": null,
   "metadata": {},
   "outputs": [],
   "source": [
    "# Smiles Strings\n",
    "'''\n",
    "DEEPSMILES:\n",
    "PEEK-para = \"occccoccccC=O)cccccc6)))))))cc6)))))))cc6\"\n",
    "PEEK-meta = \"occcoccccC=O)cccccc6)))))))cc6)))))))ccc6\"\n",
    "PEKK-para = \"ccccoccccC=o)ccccC=o))cc6)))))))cc6)))))))cc6\"\n",
    "PEKK-meta = \"ccccoccccC=o)cccC=o))ccc6)))))))cc6)))))))cc6\"\n",
    "\n",
    "SMILES:\n",
    "PEEK-para = \"oc3ccc(oc2ccc(C(=O)c1ccccc1)cc2)cc3\"\n",
    "PEEK-meta = \"oc3cc(oc2ccc(C(=O)c1ccccc1)cc2)ccc3\"\n",
    "PEKK-para = \"c3ccc(oc2ccc(C(=o)c1ccc(C=o)cc1)cc2)cc3\"\n",
    "PEKK-meta = \"c3ccc(oc2ccc(C(=o)c1cc(C=o)ccc1)cc2)cc3\"\n",
    "'''\n",
    "\n",
    "\n",
    "# DeepSMILES with bonded atom indicated\n",
    "'''\n",
    "PEEK Para Bonded:\n",
    "\"occccoccccC=O)cc*c*ccc6)))))))cc6)))))))cc6\"\n",
    "\"occccoccccC=O)ccc*c*cc6)))))))cc6)))))))cc6\"\n",
    "\"occccoccccC=O)cccc*c*c6)))))))cc6)))))))cc6\"\n",
    "\n",
    "PEEK Meta Bonded:\n",
    "\"occcoccccC=O)ccc*c*cc6)))))))cc6)))))))ccc6\"\n",
    "\"occcoccccC=O)cc*c*ccc6)))))))cc6)))))))ccc6\"\n",
    "\"occcoccccC=O)cccc*c*c6)))))))cc6)))))))ccc6\"\n",
    "\n",
    "PEKK Para Bonded\n",
    "\"ccccoccccC=o)cccc*C*=o))cc6)))))))cc6)))))))cc6\"\n",
    "PEKK Meta Bonded\n",
    "\"ccccoccccC=o)ccc*C*=o))ccc6)))))))cc6)))))))cc6\"\n",
    "'''\n",
    "\n",
    "\n",
    "# Build up dicts and save to json file\n",
    "'''\n",
    "PEKK_dict = {}\n",
    "\n",
    "PEKK_dict['para_deep_smiles'] = \"ccccoccccC=o)ccccC=o))cc6)))))))cc6)))))))cc6\"\n",
    "PEKK_dict['meta_deep_smiles'] = \"ccccoccccC=o)cccC=o))ccc6)))))))cc6)))))))cc6\"\n",
    "PEKK_dict['para_smiles'] = \"c3ccc(oc2ccc(C(=o)c1ccc(C=o)cc1)cc2)cc3\"\n",
    "PEKK_dict['meta_smiles'] = \"c3ccc(oc2ccc(C(=o)c1cc(C=o)ccc1)cc2)cc3\"\n",
    "PEKK_dict['para_template'] = \"ccccoccccC=o)cccc*C*=o))cc6)))))))cc6)))))))cc6\"\n",
    "PEKK_dict['meta_template'] = \"ccccoccccC=o)ccc*C*=o))ccc6)))))))cc6)))))))cc6\"\n",
    "PEKK_dict['monomer_mass'] = 302.329\n",
    "\n",
    "\n",
    "PEEK_dict = {}\n",
    "\n",
    "PEEK_dict['para_deep_smiles'] = \"occccoccccC=O)cccccc6)))))))cc6)))))))cc6\"\n",
    "PEEK_dict['meta_deep_smiles'] = \"occcoccccC=O)cccccc6)))))))cc6)))))))ccc6\"\n",
    "PEEK_dict['para_smiles'] = \"oc3ccc(oc2ccc(C(=O)c1ccccc1)cc2)cc3\"\n",
    "PEEK_dict['meta_smiles'] = \"oc3cc(oc2ccc(C(=O)c1ccccc1)cc2)ccc3\"\n",
    "PEEK_dict['para_template'] = \"occccoccccC=O)ccc{}{}ccc6)))))))cc6)))))))cc6\"\n",
    "PEEK_dict['meta_template'] = \"occcoccccC=O)cccc{}{}cc6)))))))cc6)))))))ccc6\"\n",
    "PEEK_dict['monomer_mass'] = 288.302\n",
    "\n",
    "\n",
    "\n",
    "file_name = 'compounds/PEKK.json'\n",
    "with open(file_name, 'w') as fp:\n",
    "    json.dump(PEKK_dict, fp)\n",
    "'''"
   ]
  }
 ],
 "metadata": {
  "kernelspec": {
   "display_name": "uli-conda-env",
   "language": "python",
   "name": "uli-conda-env"
  },
  "language_info": {
   "codemirror_mode": {
    "name": "ipython",
    "version": 3
   },
   "file_extension": ".py",
   "mimetype": "text/x-python",
   "name": "python",
   "nbconvert_exporter": "python",
   "pygments_lexer": "ipython3",
   "version": "3.7.9"
  }
 },
 "nbformat": 4,
 "nbformat_minor": 4
}<|MERGE_RESOLUTION|>--- conflicted
+++ resolved
@@ -731,14 +731,11 @@
     "                 sample_pdi=False,\n",
     "                 pdi=None,\n",
     "                 M_n=None,\n",
-<<<<<<< HEAD
     "                 M_w=None,\n",
     "                 mass_dist_type='weibull'\n",
-=======
     "                 remove_hydrogens=False,\n",
     "                 assert_dihedrals=True,\n",
     "                 seed=24\n",
->>>>>>> ca7eb8fb
     "                ):\n",
     "        self.molecule = molecule\n",
     "        self.para_weight = para_weight\n",
@@ -958,11 +955,7 @@
   },
   {
    "cell_type": "code",
-<<<<<<< HEAD
-   "execution_count": 65,
-=======
    "execution_count": 10,
->>>>>>> ca7eb8fb
    "metadata": {
     "scrolled": false
    },
@@ -995,13 +988,8 @@
    ],
    "source": [
     "test_system = System(molecule=\"PEEK\", para_weight=0.60,\n",
-<<<<<<< HEAD
-    "                    density=1, n_compounds=10, sample_pdi=True, M_n=50., M_w=55.,\n",
-    "                    forcefield='gaff')"
-=======
     "                    density=1, n_compounds=[5], polymer_lengths=[5],\n",
     "                    forcefield='gaff', assert_dihedrals=True)"
->>>>>>> ca7eb8fb
    ]
   },
   {
